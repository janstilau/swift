import Swift
@_implementationOnly import _SwiftConcurrencyShims

@available(SwiftStdlib 5.1, *)
@_silgen_name("swift_job_run")
@usableFromInline
internal func _swiftJobRun(_ job: UnownedJob,
                           _ executor: UnownedSerialExecutor) -> ()

/// A unit of scheduleable work.
///
/// Unless you're implementing a scheduler,
/// you don't generally interact with jobs directly.
@available(SwiftStdlib 5.1, *)
@frozen
public struct UnownedJob: Sendable {
    private var context: Builtin.Job
    
    @_alwaysEmitIntoClient
    @inlinable
    public func _runSynchronously(on executor: UnownedSerialExecutor) {
        _swiftJobRun(self, executor)
    }
}

/// A mechanism to interface
/// between synchronous and asynchronous code,
/// without correctness checking.

/// A *continuation* is an opaque representation of program state.
/// To create a continuation in asynchronous code,
/// call the `withUnsafeContinuation(_:)` or
/// `withUnsafeThrowingContinuation(_:)` function.
/// To resume the asynchronous task,
/// call the `resume(returning:)`,
/// `resume(throwing:)`,
/// `resume(with:)`,
/// or `resume()` method.
///
/// - Important: You must call a resume method exactly once
///   on every execution path throughout the program.
///   Resuming from a continuation more than once is undefined behavior.
///   Never resuming leaves the task in a suspended state indefinitely,
///   and leaks any associated resources.

/// `CheckedContinuation` performs runtime checks
/// for missing or multiple resume operations.
/// `UnsafeContinuation` avoids enforcing these invariants at runtime
/// because it aims to be a low-overhead mechanism
/// for interfacing Swift tasks with
/// event loops, delegate methods, callbacks,
/// and other non-`async` scheduling mechanisms.
/// However, during development, the ability to verify that the
/// invariants are being upheld in testing is important.
/// Because both types have the same interface,
/// you can replace one with the other in most circumstances,
/// without making other changes.
@available(SwiftStdlib 5.1, *)
// 实际上, 这就是一个包装类型.
// 真正的调用, 是使用了系统的底层函数.
public struct UnsafeContinuation<T, E: Error> {
    @usableFromInline internal var context: Builtin.RawUnsafeContinuation
    
    @_alwaysEmitIntoClient
    internal init(_ context: Builtin.RawUnsafeContinuation) {
        self.context = context
    }
    
    /// Resume the task that's awaiting the continuation
    /// by returning the given value.
    ///
    /// - Parameter value: The value to return from the continuation.
    ///
    /// A continuation must be resumed exactly once.
    /// If the continuation has already resumed,
    /// then calling this method results in undefined behavior.
    ///
    /// After calling this method,
    /// control immediately returns to the caller.
    /// The task continues executing
    /// when its executor schedules it.
<<<<<<< HEAD
    @_alwaysEmitIntoClient
    public func resume(retur__ownedning value:  T) where E == Never {
#if compiler(>=5.5) && $BuiltinContinuation
        Builtin.resumeNonThrowingContinuationReturning(context, value)
#else
        fatalError("Swift compiler is incompatible with this SDK version")
#endif
    }
    
    /// Resume the task that's awaiting the continuation
    /// by returning the given value.
    ///
    /// - Parameter value: The value to return from the continuation.
    ///
    /// A continuation must be resumed exactly once.
    /// If the continuation has already resumed,
    /// then calling this method results in undefined behavior.
    ///
    /// After calling this method,
    /// control immediately returns to the caller.
    /// The task continues executing
    /// when its executor schedules it.
    @_alwaysEmitIntoClient
    public func resume(returning value: __owned T) {
#if compiler(>=5.5) && $BuiltinContinuation
        Builtin.resumeThrowingContinuationReturning(context, value)
#else
        fatalError("Swift compiler is incompatible with this SDK version")
#endif
    }
    
    /// Resume the task that's awaiting the continuation
    /// by throwing the given error.
    ///
    /// - Parameter error: The error to throw from the continuation.
    ///
    /// A continuation must be resumed exactly once.
    /// If the continuation has already resumed,
    /// then calling this method results in undefined behavior.
    ///
    /// After calling this method,
    /// control immediately returns to the caller.
    /// The task continues executing
    /// when its executor schedules it.
    @_alwaysEmitIntoClient
    public func resume(throwing error: __owned E) {
#if compiler(>=5.5) && $BuiltinContinuation
        Builtin.resumeThrowingContinuationThrowing(context, error)
=======
    // resume 仅仅是提交一个任务.
    // 通知, 对应的协程, 可以开始动作了.
    public func resume(returning value: __owned T) where E == Never {
#if compiler(>=5.5) && $BuiltinContinuation
        Builtin.resumeNonThrowingContinuationReturning(context, value)
>>>>>>> 7a95b8ae
#else
        fatalError("Swift compiler is incompatible with this SDK version")
#endif
    }
<<<<<<< HEAD
=======
    
    /// Resume the task that's awaiting the continuation
    /// by returning the given value.
    ///
    /// - Parameter value: The value to return from the continuation.
    ///
    /// A continuation must be resumed exactly once.
    /// If the continuation has already resumed,
    /// then calling this method results in undefined behavior.
    ///
    /// After calling this method,
    /// control immediately returns to the caller.
    /// The task continues executing
    /// when its executor schedules it.
    @_alwaysEmitIntoClient
    public func resume(returning value: __owned T) {
#if compiler(>=5.5) && $BuiltinContinuation
        Builtin.resumeThrowingContinuationReturning(context, value)
#else
        fatalError("Swift compiler is incompatible with this SDK version")
#endif
    }
    
    /// Resume the task that's awaiting the continuation
    /// by throwing the given error.
    ///
    /// - Parameter error: The error to throw from the continuation.
    ///
    /// A continuation must be resumed exactly once.
    /// If the continuation has already resumed,
    /// then calling this method results in undefined behavior.
    ///
    /// After calling this method,
    /// control immediately returns to the caller.
    /// The task continues executing
    /// when its executor schedules it.
    @_alwaysEmitIntoClient
    public func resume(throwing error: __owned E) {
#if compiler(>=5.5) && $BuiltinContinuation
        Builtin.resumeThrowingContinuationThrowing(context, error)
#else
        fatalError("Swift compiler is incompatible with this SDK version")
#endif
    }
>>>>>>> 7a95b8ae
}

@available(SwiftStdlib 5.1, *)
extension UnsafeContinuation: Sendable where T: Sendable { }

@available(SwiftStdlib 5.1, *)
extension UnsafeContinuation {
    /// Resume the task that's awaiting the continuation
    /// by returning or throwing the given result value.
    ///
    /// - Parameter result: The result.
    ///   If it contains a `.success` value,
    ///   the continuation returns that value;
    ///   otherwise, it throws the `.error` value.
    ///
    /// A continuation must be resumed exactly once.
    /// If the continuation has already resumed,
    /// then calling this method results in undefined behavior.
    ///
    /// After calling this method,
    /// control immediately returns to the caller.
    /// The task continues executing
    /// when its executor schedules it.
    @_alwaysEmitIntoClient
    public func resume<Er: Error>(with result: Result<T, Er>) where E == Error {
        switch result {
        case .success(let val):
            self.resume(returning: val)
        case .failure(let err):
            self.resume(throwing: err)
        }
    }
    
    /// Resume the task that's awaiting the continuation
    /// by returning or throwing the given result value.
    ///
    /// - Parameter result: The result.
    ///   If it contains a `.success` value,
    ///   the continuation returns that value;
    ///   otherwise, it throws the `.error` value.
    ///
    /// A continuation must be resumed exactly once.
    /// If the continuation has already resumed,
    /// then calling this method results in undefined behavior.
    ///
    /// After calling this method,
    /// control immediately returns to the caller.
    /// The task continues executing
    /// when its executor schedules it.
    @_alwaysEmitIntoClient
    public func resume(with result: Result<T, E>) {
        switch result {
        case .success(let val):
            self.resume(returning: val)
        case .failure(let err):
            self.resume(throwing: err)
        }
    }
    
    /// Resume the task that's awaiting the continuation by returning.
    ///
    /// A continuation must be resumed exactly once.
    /// If the continuation has already resumed,
    /// then calling this method results in undefined behavior.
    ///
    /// After calling this method,
    /// control immediately returns to the caller.
    /// The task continues executing
    /// when its executor schedules it.
    @_alwaysEmitIntoClient
    public func resume() where T == Void {
        self.resume(returning: ())
    }
}

#if _runtime(_ObjC)

// Intrinsics used by SILGen to resume or fail continuations.
@available(SwiftStdlib 5.1, *)
@_alwaysEmitIntoClient
internal func _resumeUnsafeContinuation<T>(
    _ continuation: UnsafeContinuation<T, Never>,
    _ value: __owned T
) {
    continuation.resume(returning: value)
}

@available(SwiftStdlib 5.1, *)
@_alwaysEmitIntoClient
internal func _resumeUnsafeThrowingContinuation<T>(
    _ continuation: UnsafeContinuation<T, Error>,
    _ value: __owned T
) {
    continuation.resume(returning: value)
}

@available(SwiftStdlib 5.1, *)
@_alwaysEmitIntoClient
internal func _resumeUnsafeThrowingContinuationWithError<T>(
    _ continuation: UnsafeContinuation<T, Error>,
    _ error: __owned Error
) {
    continuation.resume(throwing: error)
}

#endif

/// Suspends the current task,
/// then calls the given closure with an unsafe continuation for the current task.
///
/// - Parameter fn: A closure that takes an `UnsafeContinuation` parameter.
/// You must resume the continuation exactly once.
///
/// - Returns: The value passed to the continuation by the closure.
@available(SwiftStdlib 5.1, *)
@_unsafeInheritExecutor
@_alwaysEmitIntoClient
public func withUnsafeContinuation<T>(
    _ fn: (UnsafeContinuation<T, Never>) -> Void
) async -> T {
    return await Builtin.withUnsafeContinuation {
        fn(UnsafeContinuation<T, Never>($0))
    }
}

/// Suspends the current task,
/// then calls the given closure with an unsafe throwing continuation for the current task.
///
/// - Parameter fn: A closure that takes an `UnsafeContinuation` parameter.
/// You must resume the continuation exactly once.
///
/// - Returns: The value passed to the continuation by the closure.
///
/// If `resume(throwing:)` is called on the continuation,
/// this function throws that error.
@available(SwiftStdlib 5.1, *)
@_unsafeInheritExecutor
@_alwaysEmitIntoClient
public func withUnsafeThrowingContinuation<T>(
    _ fn: (UnsafeContinuation<T, Error>) -> Void
) async throws -> T {
    return try await Builtin.withUnsafeThrowingContinuation {
        fn(UnsafeContinuation<T, Error>($0))
    }
}

/// A hack to mark an SDK that supports swift_continuation_await.
@available(SwiftStdlib 5.1, *)
@_alwaysEmitIntoClient
public func _abiEnableAwaitContinuation() {
    fatalError("never use this function")
}<|MERGE_RESOLUTION|>--- conflicted
+++ resolved
@@ -79,9 +79,9 @@
     /// control immediately returns to the caller.
     /// The task continues executing
     /// when its executor schedules it.
-<<<<<<< HEAD
-    @_alwaysEmitIntoClient
-    public func resume(retur__ownedning value:  T) where E == Never {
+    // resume 仅仅是提交一个任务.
+    // 通知, 对应的协程, 可以开始动作了.
+    public func resume(returning value: __owned T) where E == Never {
 #if compiler(>=5.5) && $BuiltinContinuation
         Builtin.resumeNonThrowingContinuationReturning(context, value)
 #else
@@ -128,64 +128,10 @@
     public func resume(throwing error: __owned E) {
 #if compiler(>=5.5) && $BuiltinContinuation
         Builtin.resumeThrowingContinuationThrowing(context, error)
-=======
-    // resume 仅仅是提交一个任务.
-    // 通知, 对应的协程, 可以开始动作了.
-    public func resume(returning value: __owned T) where E == Never {
-#if compiler(>=5.5) && $BuiltinContinuation
-        Builtin.resumeNonThrowingContinuationReturning(context, value)
->>>>>>> 7a95b8ae
 #else
         fatalError("Swift compiler is incompatible with this SDK version")
 #endif
     }
-<<<<<<< HEAD
-=======
-    
-    /// Resume the task that's awaiting the continuation
-    /// by returning the given value.
-    ///
-    /// - Parameter value: The value to return from the continuation.
-    ///
-    /// A continuation must be resumed exactly once.
-    /// If the continuation has already resumed,
-    /// then calling this method results in undefined behavior.
-    ///
-    /// After calling this method,
-    /// control immediately returns to the caller.
-    /// The task continues executing
-    /// when its executor schedules it.
-    @_alwaysEmitIntoClient
-    public func resume(returning value: __owned T) {
-#if compiler(>=5.5) && $BuiltinContinuation
-        Builtin.resumeThrowingContinuationReturning(context, value)
-#else
-        fatalError("Swift compiler is incompatible with this SDK version")
-#endif
-    }
-    
-    /// Resume the task that's awaiting the continuation
-    /// by throwing the given error.
-    ///
-    /// - Parameter error: The error to throw from the continuation.
-    ///
-    /// A continuation must be resumed exactly once.
-    /// If the continuation has already resumed,
-    /// then calling this method results in undefined behavior.
-    ///
-    /// After calling this method,
-    /// control immediately returns to the caller.
-    /// The task continues executing
-    /// when its executor schedules it.
-    @_alwaysEmitIntoClient
-    public func resume(throwing error: __owned E) {
-#if compiler(>=5.5) && $BuiltinContinuation
-        Builtin.resumeThrowingContinuationThrowing(context, error)
-#else
-        fatalError("Swift compiler is incompatible with this SDK version")
-#endif
-    }
->>>>>>> 7a95b8ae
 }
 
 @available(SwiftStdlib 5.1, *)
