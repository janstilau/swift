--- conflicted
+++ resolved
@@ -415,16 +415,10 @@
     var temp = value
     withUnsafeMutablePointer(to: &temp) { source in
       let rawSrc = UnsafeMutableRawPointer(source)._rawValue
-      let zero: Int32 = 0
       // FIXME: to be replaced by _memcpy when conversions are implemented.
       Builtin.int_memcpy_RawPointer_RawPointer_Int64(
-<<<<<<< HEAD
-        (self + offset)._rawValue, rawSrc, UInt64(sizeof(T.self))._value,
-        /*alignment:*/ zero._value,
-=======
         (self + offset)._rawValue, rawSrc, UInt64(MemoryLayout<T>.size)._value,
         /*alignment:*/ Int32(0)._value,
->>>>>>> 764d0fc3
         /*volatile:*/ false._value)
     }
   }
