<<<<<<< HEAD
/// A type for propagating an unmanaged object reference.
///
/// When you use this type, you become partially responsible for
/// keeping the object alive.
// Unmanaged 表示对不清晰的内存管理对象的封装，以及用烫手山芋的方式来管理他们
@frozen
public struct Unmanaged<Instance: AnyObject> {
    
    // 保存了指针值, 但是 unowned 表示, 对于 Unmanaged 来说, 创建一个 Unmanaged 的实例, 是不会影响到被管理对象的引用计数的.
    @usableFromInline
    internal unowned(unsafe) var _value: Instance
    
=======
/*
 这个类, 是专门用来进行手动管理 Swift 对象内存的.
 直接传入一个 Swift 对象, 然后可以调用 retained, release 这两个方法.
 SWIFT 对象的地址, 其实是没有办法直接变为 Pointer 的. 专门使用这个类, 提供了抽取这个地址的方案.
 */

@frozen
public struct Unmanaged<Instance: AnyObject> {
    
    // 这个类, 管理的数据, 就是一个 AnyObject 的指针. 并且使用 unowned(unsafe) 这种内存管理方案.
    // 但是, 这个类不对外暴露对象的接口, 而是统一使用类方法, 来获取对象, 然后进行调用.
    
    @usableFromInline
    internal unowned(unsafe) var _value: Instance
    
    // 构造方法, 仅仅是做值的记录.
    // 没有任何的内存管理语义代码的触发.
>>>>>>> 0cde9ac4
    @usableFromInline @_transparent
    internal init(_private: Instance) { _value = _private }
    
    /// Unsafely turns an opaque C pointer into an unmanaged class reference.
    ///
    /// This operation does not change reference counts.
    ///
    ///     let str: CFString = Unmanaged.fromOpaque(ptr).takeUnretainedValue()
    ///
    /// - Parameter value: An opaque C pointer.
    /// - Returns: An unmanaged class reference to `value`.
<<<<<<< HEAD
    
    // 生成一个 Unmanaged 并不会改变引用计数. 通过返回值的类型, 推断出来了 Instance 的类型.
=======
    @_transparent
>>>>>>> 0cde9ac4
    public static func fromOpaque(
    @_nonEphemeral _ value: UnsafeRawPointer
    ) -> Unmanaged {
        return Unmanaged(_private: unsafeBitCast(value, to: Instance.self))
    }
    
    /// Unsafely converts an unmanaged class reference to a pointer.
    ///
    /// This operation does not change reference counts.
    ///
    ///     let str0 = "boxcar" as CFString
    ///     let bits = Unmanaged.passUnretained(str0)
    ///     let ptr = bits.toOpaque()
    ///
    /// - Returns: An opaque pointer to the value of this unmanaged reference.
<<<<<<< HEAD
    // 一些的基础, 都是 Unmanaged 的内部, 存储了一个引用类型对象的指针 .
    // 所有的函数, 都是在这个指针上, 进行操作.
    // 在这个类的内部, 使用 unsafeBitCast 进行了大量的强转操作.
=======
>>>>>>> 0cde9ac4
    @_transparent
    public func toOpaque() -> UnsafeMutableRawPointer {
        return unsafeBitCast(_value, to: UnsafeMutableRawPointer.self)
    }
    
    /// Creates an unmanaged reference with an unbalanced retain.
    ///
    /// The instance passed as `value` will leak if nothing eventually balances
    /// the retain.
    ///
    /// This is useful when passing an object to an API which Swift does not know
    /// the ownership rules for, but you know that the API expects you to pass
    /// the object at +1.
    ///
    /// - Parameter value: A class instance.
    /// - Returns: An unmanaged reference to the object passed as `value`.
    @_transparent
    public static func passRetained(_ value: Instance) -> Unmanaged {
        return Unmanaged(_private: value).retain()
    }
    
    /// Creates an unmanaged reference without performing an unbalanced
    /// retain.
    ///
    /// This is useful when passing a reference to an API which Swift
    /// does not know the ownership rules for, but you know that the
    /// API expects you to pass the object at +0.
    ///
    ///     CFArraySetValueAtIndex(.passUnretained(array), i,
    ///                            .passUnretained(object))
    ///
    /// - Parameter value: A class instance.
    /// - Returns: An unmanaged reference to the object passed as `value`.
    @_transparent
    public static func passUnretained(_ value: Instance) -> Unmanaged {
        return Unmanaged(_private: value)
    }
    
    /// Gets the value of this unmanaged reference as a managed
    /// reference without consuming an unbalanced retain of it.
    ///
    /// This is useful when a function returns an unmanaged reference
    /// and you know that you're not responsible for releasing the result.
    ///
    /// - Returns: The object referenced by this `Unmanaged` instance.
    @_transparent // unsafe-performance
    public func takeUnretainedValue() -> Instance {
        return _value
    }
    
    /// Gets the value of this unmanaged reference as a managed
    /// reference and consumes an unbalanced retain of it.
    ///
    /// This is useful when a function returns an unmanaged reference
    /// and you know that you're responsible for releasing the result.
    ///
    /// - Returns: The object referenced by this `Unmanaged` instance.
    @_transparent // unsafe-performance
    public func takeRetainedValue() -> Instance {
        let result = _value
        release()
        return result
    }
    
    /// Gets the value of the unmanaged referenced as a managed reference without
    /// consuming an unbalanced retain of it and passes it to the closure. Asserts
    /// that there is some other reference ('the owning reference') to the
    /// instance referenced by the unmanaged reference that guarantees the
    /// lifetime of the instance for the duration of the
    /// '_withUnsafeGuaranteedRef' call.
    ///
    /// NOTE: You are responsible for ensuring this by making the owning
    /// reference's lifetime fixed for the duration of the
    /// '_withUnsafeGuaranteedRef' call.
    ///
    /// Violation of this will incur undefined behavior.
    ///
    /// A lifetime of a reference 'the instance' is fixed over a point in the
    /// program if:
    ///
    /// * There exists a global variable that references 'the instance'.
    ///
    ///   import Foundation
    ///   var globalReference = Instance()
    ///   func aFunction() {
    ///      point()
    ///   }
    ///
    /// Or if:
    ///
    /// * There is another managed reference to 'the instance' whose life time is
    ///   fixed over the point in the program by means of 'withExtendedLifetime'
    ///   dynamically closing over this point.
    ///
    ///   var owningReference = Instance()
    ///   ...
    ///   withExtendedLifetime(owningReference) {
    ///       point($0)
    ///   }
    ///
    /// Or if:
    ///
    /// * There is a class, or struct instance ('owner') whose lifetime is fixed
    ///   at the point and which has a stored property that references
    ///   'the instance' for the duration of the fixed lifetime of the 'owner'.
    ///
    ///  class Owned {
    ///  }
    ///
    ///  class Owner {
    ///    final var owned: Owned
    ///
    ///    func foo() {
    ///        withExtendedLifetime(self) {
    ///            doSomething(...)
    ///        } // Assuming: No stores to owned occur for the dynamic lifetime of
    ///          //           the withExtendedLifetime invocation.
    ///    }
    ///
    ///    func doSomething() {
    ///       // both 'self' and 'owned''s lifetime is fixed over this point.
    ///       point(self, owned)
    ///    }
    ///  }
    ///
    /// The last rule applies transitively through a chain of stored references
    /// and nested structs.
    ///
    /// Examples:
    ///
    ///   var owningReference = Instance()
    ///   ...
    ///   withExtendedLifetime(owningReference) {
    ///     let u = Unmanaged.passUnretained(owningReference)
    ///     for i in 0 ..< 100 {
    ///       u._withUnsafeGuaranteedRef {
    ///         $0.doSomething()
    ///       }
    ///     }
    ///   }
    ///
    ///  class Owner {
    ///    final var owned: Owned
    ///
    ///    func foo() {
    ///        withExtendedLifetime(self) {
    ///            doSomething(Unmanaged.passUnretained(owned))
    ///        }
    ///    }
    ///
    ///    func doSomething(_ u: Unmanaged<Owned>) {
    ///      u._withUnsafeGuaranteedRef {
    ///        $0.doSomething()
    ///      }
    ///    }
    ///  }
    @inlinable // unsafe-performance
    @_transparent
    public func _withUnsafeGuaranteedRef<Result>(
        _ body: (Instance) throws -> Result
    ) rethrows -> Result {
        var tmp = self
        // Builtin.convertUnownedUnsafeToGuaranteed expects to have a base value
        // that the +0 value depends on. In this case, we are assuming that is done
        // for us opaquely already. So, the builtin will emit a mark_dependence on a
        // trivial object. The optimizer knows to eliminate that so we do not have
        // any overhead from this.
        let fakeBase: Int? = nil
        return try body(Builtin.convertUnownedUnsafeToGuaranteed(fakeBase,
                                                                 &tmp._value))
    }
    
<<<<<<< HEAD
    // Retain 操作, 就是引用计数 ++,
    // 可以猜测, 内部的逻辑就是找到 _Value 指向的对象, 修改里面的引用计数的值.
=======
    
    // 在这几个方法里面, 调用了系统的方法, 来实现真正的内存管理的操作 .
    /// Performs an unbalanced retain of the object.
>>>>>>> 0cde9ac4
    @_transparent
    public func retain() -> Unmanaged {
        Builtin.retain(_value)
        return self
    }
    
<<<<<<< HEAD
    // Release 操作, 就是引用计数 --,
    // 可以猜测, 内部的逻辑就是找到 _value 指向的对象, 修改里面的引用计数的值.
=======
    /// Performs an unbalanced release of the object.
>>>>>>> 0cde9ac4
    @_transparent
    public func release() {
        Builtin.release(_value)
    }
    
#if _runtime(_ObjC)
    /// Performs an unbalanced autorelease of the object.
    @_transparent
    public func autorelease() -> Unmanaged {
        Builtin.autorelease(_value)
        return self
    }
#endif
}

extension Unmanaged: Sendable where Instance: Sendable { }
<|MERGE_RESOLUTION|>--- conflicted
+++ resolved
@@ -1,17 +1,3 @@
-<<<<<<< HEAD
-/// A type for propagating an unmanaged object reference.
-///
-/// When you use this type, you become partially responsible for
-/// keeping the object alive.
-// Unmanaged 表示对不清晰的内存管理对象的封装，以及用烫手山芋的方式来管理他们
-@frozen
-public struct Unmanaged<Instance: AnyObject> {
-    
-    // 保存了指针值, 但是 unowned 表示, 对于 Unmanaged 来说, 创建一个 Unmanaged 的实例, 是不会影响到被管理对象的引用计数的.
-    @usableFromInline
-    internal unowned(unsafe) var _value: Instance
-    
-=======
 /*
  这个类, 是专门用来进行手动管理 Swift 对象内存的.
  直接传入一个 Swift 对象, 然后可以调用 retained, release 这两个方法.
@@ -29,7 +15,6 @@
     
     // 构造方法, 仅仅是做值的记录.
     // 没有任何的内存管理语义代码的触发.
->>>>>>> 0cde9ac4
     @usableFromInline @_transparent
     internal init(_private: Instance) { _value = _private }
     
@@ -41,12 +26,7 @@
     ///
     /// - Parameter value: An opaque C pointer.
     /// - Returns: An unmanaged class reference to `value`.
-<<<<<<< HEAD
-    
-    // 生成一个 Unmanaged 并不会改变引用计数. 通过返回值的类型, 推断出来了 Instance 的类型.
-=======
-    @_transparent
->>>>>>> 0cde9ac4
+    @_transparent
     public static func fromOpaque(
     @_nonEphemeral _ value: UnsafeRawPointer
     ) -> Unmanaged {
@@ -62,12 +42,6 @@
     ///     let ptr = bits.toOpaque()
     ///
     /// - Returns: An opaque pointer to the value of this unmanaged reference.
-<<<<<<< HEAD
-    // 一些的基础, 都是 Unmanaged 的内部, 存储了一个引用类型对象的指针 .
-    // 所有的函数, 都是在这个指针上, 进行操作.
-    // 在这个类的内部, 使用 unsafeBitCast 进行了大量的强转操作.
-=======
->>>>>>> 0cde9ac4
     @_transparent
     public func toOpaque() -> UnsafeMutableRawPointer {
         return unsafeBitCast(_value, to: UnsafeMutableRawPointer.self)
@@ -240,26 +214,16 @@
                                                                  &tmp._value))
     }
     
-<<<<<<< HEAD
-    // Retain 操作, 就是引用计数 ++,
-    // 可以猜测, 内部的逻辑就是找到 _Value 指向的对象, 修改里面的引用计数的值.
-=======
     
     // 在这几个方法里面, 调用了系统的方法, 来实现真正的内存管理的操作 .
     /// Performs an unbalanced retain of the object.
->>>>>>> 0cde9ac4
     @_transparent
     public func retain() -> Unmanaged {
         Builtin.retain(_value)
         return self
     }
     
-<<<<<<< HEAD
-    // Release 操作, 就是引用计数 --,
-    // 可以猜测, 内部的逻辑就是找到 _value 指向的对象, 修改里面的引用计数的值.
-=======
     /// Performs an unbalanced release of the object.
->>>>>>> 0cde9ac4
     @_transparent
     public func release() {
         Builtin.release(_value)
