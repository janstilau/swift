<<<<<<< HEAD
/// A sequence on which normally-eager sequence operations are implemented
/// lazily.
///
/// Lazy sequences can be used to avoid needless storage allocation
/// and computation, because they use an underlying sequence for
/// storage and compute their elements on demand. For example, `doubled` in
/// this code sample is a sequence containing the values `2`, `4`, and `6`.
///
///     let doubled = [1, 2, 3].lazy.map { $0 * 2 }
///
/// Each time an element of the lazy sequence `doubled` is accessed, the 
/// closure accesses and transforms an element of the underlying array.
///
/// Sequence operations that take closure arguments, such as `map(_:)` and
/// `filter(_:)`, are normally eager: They use the closure immediately and
/// return a new array. When you use the `lazy` property, you give the standard
/// library explicit permission to store the closure and the sequence
/// in the result, and defer computation until it is needed.
///
/// ## Adding New Lazy Operations
///
=======
>>>>>>> 0cde9ac4
/// To add a new lazy sequence operation, extend this protocol with
/// a method that returns a lazy wrapper that itself conforms to
/// `LazySequenceProtocol`.  For example, an eager `scan(_:_:)`
/// method is defined as follows:
///
///     extension Sequence {
///         /// Returns an array containing the results of
///         ///
///         ///   p.reduce(initial, nextPartialResult)
///         ///
///         /// for each prefix `p` of `self`, in order from shortest to
///         /// longest. For example:
///         ///
///         ///     (1..<6).scan(0, +) // [0, 1, 3, 6, 10, 15]
///         ///
///         /// - Complexity: O(n)
///         func scan<Result>(
///             _ initial: Result,
///             _ nextPartialResult: (Result, Element) -> Result
///         ) -> [Result] {
///             var result = [initial]
///             for x in self {
///                 result.append(nextPartialResult(result.last!, x))
///             }
///             return result
///         }
///     }
///
/// You can build a sequence type that lazily computes the elements in the
/// result of a scan:
///
///     struct LazyScanSequence<Base: Sequence, Result>
///         : LazySequenceProtocol
///     {
///         let initial: Result
///         let base: Base
///         let nextPartialResult:
///             (Result, Base.Element) -> Result
///
///         struct Iterator: IteratorProtocol {
///             var base: Base.Iterator
///             var nextElement: Result?
///             let nextPartialResult:
///                 (Result, Base.Element) -> Result
///             
///             mutating func next() -> Result? {
///                 return nextElement.map { result in
///                     nextElement = base.next().map {
///                         nextPartialResult(result, $0)
///                     }
///                     return result
///                 }
///             }
///         }
///         
///         func makeIterator() -> Iterator {
///             return Iterator(
///                 base: base.makeIterator(),
///                 nextElement: initial as Result?,
///                 nextPartialResult: nextPartialResult)
///         }
///     }
///
/// Finally, you can give all lazy sequences a lazy `scan(_:_:)` method:
///     
///     extension LazySequenceProtocol {
///         func scan<Result>(
///             _ initial: Result,
///             _ nextPartialResult: @escaping (Result, Element) -> Result
///         ) -> LazyScanSequence<Self, Result> {
///             return LazyScanSequence(
///                 initial: initial, base: self, nextPartialResult: nextPartialResult)
///         }
///     }
///
/// With this type and extension method, you can call `.lazy.scan(_:_:)` on any
/// sequence to create a lazily computed scan. The resulting `LazyScanSequence`
/// is itself lazy, too, so further sequence operations also defer computation.
///
/// The explicit permission to implement operations lazily applies 
/// only in contexts where the sequence is statically known to conform to
/// `LazySequenceProtocol`. In the following example, because the extension 
/// applies only to `Sequence`, side-effects such as the accumulation of
/// `result` are never unexpectedly dropped or deferred:
///
///     extension Sequence where Element == Int {
///         func sum() -> Int {
///             var result = 0
///             _ = self.map { result += $0 }
///             return result
///         }
///     }
///
/// Don't actually use `map` for this purpose, however, because it creates 
/// and discards the resulting array. Instead, use `reduce` for summing 
/// operations, or `forEach` or a `for`-`in` loop for operations with side 
/// effects.
public protocol LazySequenceProtocol: Sequence {
<<<<<<< HEAD
    /// A `Sequence` that can contain the same elements as this one,
    /// possibly with a simpler type.
    ///
    /// - See also: `elements`
=======
>>>>>>> 0cde9ac4
    associatedtype Elements: Sequence = Self where Elements.Element == Element
    
    /// A sequence containing the same elements as this one, possibly with
    /// a simpler type.
    ///
    /// When implementing lazy operations, wrapping `elements` instead
    /// of `self` can prevent result types from growing an extra
    /// `LazySequence` layer.  For example,
    ///
    /// _prext_ example needed
    ///
    /// Note: this property need not be implemented by conforming types,
    /// it has a default implementation in a protocol extension that
    /// just returns `self`.
    var elements: Elements { get }
}

/// When there's no special associated `Elements` type, the `elements`
/// property is provided.
extension LazySequenceProtocol where Elements == Self {
    /// Identical to `self`.
    @inlinable // protocol-only
    public var elements: Self { return self }
}

extension LazySequenceProtocol {
    @inlinable // protocol-only
    public var lazy: LazySequence<Elements> {
        return elements.lazy
    }
}

extension LazySequenceProtocol where Elements: LazySequenceProtocol {
    @inlinable // protocol-only
    public var lazy: Elements {
        return elements
    }
}

<<<<<<< HEAD
/// A sequence containing the same elements as a `Base` sequence, but
/// on which some operations such as `map` and `filter` are
/// implemented lazily.
///


@frozen // lazy-performance
public struct LazySequence<Base: Sequence> {
    @usableFromInline
    internal var _base: Base
    
    /// Creates a sequence that has the same elements as `base`, but on
    /// which some operations such as `map` and `filter` are implemented
    /// lazily.
    @inlinable // lazy-performance
=======
public struct LazySequence<Base: Sequence> {
    internal var _base: Base
>>>>>>> 0cde9ac4
    internal init(_base: Base) {
        self._base = _base
    }
}

// 一切, 都交给了 base
extension LazySequence: Sequence {
    public typealias Element = Base.Element
    public typealias Iterator = Base.Iterator
    
    @inlinable
    public __consuming func makeIterator() -> Iterator {
        return _base.makeIterator()
    }
    
    @inlinable // lazy-performance
    public var underestimatedCount: Int {
        return _base.underestimatedCount
    }
    
    @inlinable // lazy-performance
    @discardableResult
    public __consuming func _copyContents(
        initializing buf: UnsafeMutableBufferPointer<Element>
    ) -> (Iterator, UnsafeMutableBufferPointer<Element>.Index) {
        return _base._copyContents(initializing: buf)
    }
    
    @inlinable // lazy-performance
    public func _customContainsEquatableElement(_ element: Element) -> Bool? {
        return _base._customContainsEquatableElement(element)
    }
    
    @inlinable // generic-performance
    public __consuming func _copyToContiguousArray() -> ContiguousArray<Element> {
        return _base._copyToContiguousArray()
    }
}

extension LazySequence: LazySequenceProtocol {
    public typealias Elements = Base
    
<<<<<<< HEAD
    /// The `Base` (presumably non-lazy) sequence from which `self` was created.
=======
>>>>>>> 0cde9ac4
    @inlinable // lazy-performance
    public var elements: Elements { return _base }
}

<<<<<<< HEAD
// 在 Sequence 上增加一个属性, 这个属性就是创建一个 LazySequence 对象.
=======
// 这种, wrapper 的概念, 从 swift core 里面就存在了.
>>>>>>> 0cde9ac4
extension Sequence {
    /// A sequence containing the same elements as this sequence,
    /// but on which some operations, such as `map` and `filter`, are
    /// implemented lazily.
    @inlinable // protocol-only
    public var lazy: LazySequence<Self> {
        return LazySequence(_base: self)
    }
}<|MERGE_RESOLUTION|>--- conflicted
+++ resolved
@@ -1,27 +1,3 @@
-<<<<<<< HEAD
-/// A sequence on which normally-eager sequence operations are implemented
-/// lazily.
-///
-/// Lazy sequences can be used to avoid needless storage allocation
-/// and computation, because they use an underlying sequence for
-/// storage and compute their elements on demand. For example, `doubled` in
-/// this code sample is a sequence containing the values `2`, `4`, and `6`.
-///
-///     let doubled = [1, 2, 3].lazy.map { $0 * 2 }
-///
-/// Each time an element of the lazy sequence `doubled` is accessed, the 
-/// closure accesses and transforms an element of the underlying array.
-///
-/// Sequence operations that take closure arguments, such as `map(_:)` and
-/// `filter(_:)`, are normally eager: They use the closure immediately and
-/// return a new array. When you use the `lazy` property, you give the standard
-/// library explicit permission to store the closure and the sequence
-/// in the result, and defer computation until it is needed.
-///
-/// ## Adding New Lazy Operations
-///
-=======
->>>>>>> 0cde9ac4
 /// To add a new lazy sequence operation, extend this protocol with
 /// a method that returns a lazy wrapper that itself conforms to
 /// `LazySequenceProtocol`.  For example, an eager `scan(_:_:)`
@@ -120,13 +96,6 @@
 /// operations, or `forEach` or a `for`-`in` loop for operations with side 
 /// effects.
 public protocol LazySequenceProtocol: Sequence {
-<<<<<<< HEAD
-    /// A `Sequence` that can contain the same elements as this one,
-    /// possibly with a simpler type.
-    ///
-    /// - See also: `elements`
-=======
->>>>>>> 0cde9ac4
     associatedtype Elements: Sequence = Self where Elements.Element == Element
     
     /// A sequence containing the same elements as this one, possibly with
@@ -166,26 +135,8 @@
     }
 }
 
-<<<<<<< HEAD
-/// A sequence containing the same elements as a `Base` sequence, but
-/// on which some operations such as `map` and `filter` are
-/// implemented lazily.
-///
-
-
-@frozen // lazy-performance
-public struct LazySequence<Base: Sequence> {
-    @usableFromInline
-    internal var _base: Base
-    
-    /// Creates a sequence that has the same elements as `base`, but on
-    /// which some operations such as `map` and `filter` are implemented
-    /// lazily.
-    @inlinable // lazy-performance
-=======
 public struct LazySequence<Base: Sequence> {
     internal var _base: Base
->>>>>>> 0cde9ac4
     internal init(_base: Base) {
         self._base = _base
     }
@@ -228,19 +179,11 @@
 extension LazySequence: LazySequenceProtocol {
     public typealias Elements = Base
     
-<<<<<<< HEAD
-    /// The `Base` (presumably non-lazy) sequence from which `self` was created.
-=======
->>>>>>> 0cde9ac4
     @inlinable // lazy-performance
     public var elements: Elements { return _base }
 }
 
-<<<<<<< HEAD
-// 在 Sequence 上增加一个属性, 这个属性就是创建一个 LazySequence 对象.
-=======
 // 这种, wrapper 的概念, 从 swift core 里面就存在了.
->>>>>>> 0cde9ac4
 extension Sequence {
     /// A sequence containing the same elements as this sequence,
     /// but on which some operations, such as `map` and `filter`, are
