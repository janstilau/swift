class KEY(object):
    def __init__(self, internal_name, external_name):
        self.internalName = internal_name
        self.externalName = external_name


class REQUEST(object):
    def __init__(self, internal_name, external_name):
        self.internalName = internal_name
        self.externalName = external_name


class KIND(object):
    def __init__(self, internal_name, external_name):
        self.internalName = internal_name
        self.externalName = external_name


UID_KEYS = [
    KEY('VersionMajor', 'key.version_major'),
    KEY('VersionMinor', 'key.version_minor'),
    KEY('VersionPatch', 'key.version_patch'),
    KEY('Results', 'key.results'),
    KEY('Request', 'key.request'),
    KEY('Notification', 'key.notification'),
    KEY('Kind', 'key.kind'),
    KEY('AccessLevel', 'key.accessibility'),
    KEY('SetterAccessLevel', 'key.setter_accessibility'),
    KEY('Keyword', 'key.keyword'),
    KEY('Name', 'key.name'),
    KEY('USR', 'key.usr'),
    KEY('OriginalUSR', 'key.original_usr'),
    KEY('DefaultImplementationOf', 'key.default_implementation_of'),
    KEY('InterestedUSR', 'key.interested_usr'),
    KEY('GenericParams', 'key.generic_params'),
    KEY('GenericRequirements', 'key.generic_requirements'),
    KEY('DocFullAsXML', 'key.doc.full_as_xml'),
    KEY('Line', 'key.line'),
    KEY('Column', 'key.column'),
    KEY('ReceiverUSR', 'key.receiver_usr'),
    KEY('IsDynamic', 'key.is_dynamic'),
    KEY('IsImplicit', 'key.is_implicit'),
    KEY('FilePath', 'key.filepath'),
    KEY('ModuleInterfaceName', 'key.module_interface_name'),
    KEY('Hash', 'key.hash'),
    KEY('CompilerArgs', 'key.compilerargs'),
    KEY('Severity', 'key.severity'),
    KEY('Offset', 'key.offset'),
    KEY('Length', 'key.length'),
    KEY('SourceFile', 'key.sourcefile'),
    KEY('SerializedSyntaxTree', 'key.serialized_syntax_tree'),
    KEY('SourceText', 'key.sourcetext'),
    KEY('EnableSyntaxMap', 'key.enablesyntaxmap'),
    KEY('SyntaxTreeTransferMode', 'key.syntaxtreetransfermode'),
    KEY('SyntaxTreeSerializationFormat',
        'key.syntax_tree_serialization_format'),
    KEY('EnableStructure', 'key.enablesubstructure'),
    KEY('Description', 'key.description'),
    KEY('TypeName', 'key.typename'),
    KEY('RuntimeName', 'key.runtime_name'),
    KEY('SelectorName', 'key.selector_name'),
    KEY('AnnotatedDecl', 'key.annotated_decl'),
    KEY('FullyAnnotatedDecl', 'key.fully_annotated_decl'),
    KEY('FullyAnnotatedGenericSignature',
        'key.fully_annotated_generic_signature'),
    KEY('DocBrief', 'key.doc.brief'),
    KEY('Context', 'key.context'),
    KEY('ModuleImportDepth', 'key.moduleimportdepth'),
    KEY('NumBytesToErase', 'key.num_bytes_to_erase'),
    KEY('NotRecommended', 'key.not_recommended'),
    KEY('Annotations', 'key.annotations'),
    KEY('DiagnosticStage', 'key.diagnostic_stage'),
    KEY('SyntaxMap', 'key.syntaxmap'),
    KEY('IsSystem', 'key.is_system'),
    KEY('Related', 'key.related'),
    KEY('Inherits', 'key.inherits'),
    KEY('Conforms', 'key.conforms'),
    KEY('Extends', 'key.extends'),
    KEY('Dependencies', 'key.dependencies'),
    KEY('Entities', 'key.entities'),
    KEY('NameOffset', 'key.nameoffset'),
    KEY('NameLength', 'key.namelength'),
    KEY('BodyOffset', 'key.bodyoffset'),
    KEY('BodyLength', 'key.bodylength'),
    KEY('ThrowOffset', 'key.throwoffset'),
    KEY('ThrowLength', 'key.throwlength'),
    KEY('DocOffset', 'key.docoffset'),
    KEY('DocLength', 'key.doclength'),
    KEY('IsLocal', 'key.is_local'),
    KEY('InheritedTypes', 'key.inheritedtypes'),
    KEY('Attributes', 'key.attributes'),
    KEY('Attribute', 'key.attribute'),
    KEY('Elements', 'key.elements'),
    KEY('SubStructure', 'key.substructure'),
    KEY('Ranges', 'key.ranges'),
    KEY('Fixits', 'key.fixits'),
    KEY('Diagnostics', 'key.diagnostics'),
    KEY('FormatOptions', 'key.editor.format.options'),
    KEY('CodeCompleteOptions', 'key.codecomplete.options'),
    KEY('FilterRules', 'key.codecomplete.filterrules'),
    KEY('NextRequestStart', 'key.nextrequeststart'),
    KEY('Popular', 'key.popular'),
    KEY('Unpopular', 'key.unpopular'),
    KEY('Hide', 'key.hide'),
    KEY('Platform', 'key.platform'),
    KEY('IsDeprecated', 'key.is_deprecated'),
    KEY('IsUnavailable', 'key.is_unavailable'),
    KEY('IsOptional', 'key.is_optional'),
    KEY('Message', 'key.message'),
    KEY('Introduced', 'key.introduced'),
    KEY('Deprecated', 'key.deprecated'),
    KEY('Obsoleted', 'key.obsoleted'),
    KEY('RemoveCache', 'key.removecache'),
    KEY('TypeInterface', 'key.typeinterface'),
    KEY('TypeUsr', 'key.typeusr'),
    KEY('ContainerTypeUsr', 'key.containertypeusr'),
    KEY('ModuleGroups', 'key.modulegroups'),
    KEY('BaseName', 'key.basename'),
    KEY('ArgNames', 'key.argnames'),
    KEY('SelectorPieces', 'key.selectorpieces'),
    KEY('NameKind', 'key.namekind'),
    KEY('LocalizationKey', 'key.localization_key'),
    KEY('IsZeroArgSelector', 'key.is_zero_arg_selector'),
    KEY('SwiftVersion', 'key.swift_version'),
    KEY('Value', 'key.value'),
    KEY('EnableDiagnostics', 'key.enablediagnostics'),
    KEY('GroupName', 'key.groupname'),
    KEY('ActionName', 'key.actionname'),
    KEY('SynthesizedExtension', 'key.synthesizedextensions'),
    KEY('UsingSwiftArgs', 'key.usingswiftargs'),
    KEY('Names', 'key.names'),
    KEY('UIDs', 'key.uids'),
    KEY('SyntacticOnly', 'key.syntactic_only'),
    KEY('ParentLoc', 'key.parent_loc'),
    KEY('IsTestCandidate', 'key.is_test_candidate'),
    KEY('Overrides', 'key.overrides'),
    KEY('AssociatedUSRs', 'key.associated_usrs'),
    KEY('ModuleName', 'key.modulename'),
    KEY('RelatedDecls', 'key.related_decls'),
    KEY('Simplified', 'key.simplified'),
    KEY('RangeContent', 'key.rangecontent'),
    KEY('CancelOnSubsequentRequest', 'key.cancel_on_subsequent_request'),
    KEY('RenameLocations', 'key.renamelocations'),
    KEY('Locations', 'key.locations'),
    KEY('NameType', 'key.nametype'),
    KEY('NewName', 'key.newname'),
    KEY('CategorizedEdits', 'key.categorizededits'),
    KEY('CategorizedRanges', 'key.categorizedranges'),
    KEY('RangesWorthNote', 'key.rangesworthnote'),
    KEY('Edits', 'key.edits'),
    KEY('EndLine', 'key.endline'),
    KEY('EndColumn', 'key.endcolumn'),
    KEY('ArgIndex', 'key.argindex'),
    KEY('Text', 'key.text'),
    KEY('Category', 'key.category'),
    KEY('IsFunctionLike', 'key.is_function_like'),
    KEY('IsNonProtocolType', 'key.is_non_protocol_type'),
    KEY('RefactorActions', 'key.refactor_actions'),
    KEY('RetrieveRefactorActions', 'key.retrieve_refactor_actions'),
    KEY('ActionUID', 'key.actionuid'),
    KEY('ActionUnavailableReason', 'key.actionunavailablereason'),
    KEY('CompileID', 'key.compileid'),
    KEY('CompilerArgsString', 'key.compilerargs-string'),
    KEY('ImplicitMembers', 'key.implicitmembers'),
    KEY('ExpectedTypes', 'key.expectedtypes'),
    KEY('Members', 'key.members'),
    KEY('TypeBuffer', 'key.printedtypebuffer'),
    KEY('ExpressionTypeList', 'key.expression_type_list'),
    KEY('ExpressionOffset', 'key.expression_offset'),
    KEY('ExpressionLength', 'key.expression_length'),
    KEY('ExpressionType', 'key.expression_type'),
<<<<<<< HEAD
    KEY('VFSName', 'key.vfs.name'),
    KEY('VFSArgs', 'key.vfs.args'),
=======
    KEY('InternalDiagnostic', "key.internal_diagnostic"),
>>>>>>> 4b9771c2
]


UID_REQUESTS = [
    REQUEST('ProtocolVersion', 'source.request.protocol_version'),
    REQUEST('CompilerVersion', 'source.request.compiler_version'),
    REQUEST('CrashWithExit', 'source.request.crash_exit'),
    REQUEST('Demangle', 'source.request.demangle'),
    REQUEST('MangleSimpleClass', 'source.request.mangle_simple_class'),
    REQUEST('Index', 'source.request.indexsource'),
    REQUEST('DocInfo', 'source.request.docinfo'),
    REQUEST('CodeComplete', 'source.request.codecomplete'),
    REQUEST('CodeCompleteOpen', 'source.request.codecomplete.open'),
    REQUEST('CodeCompleteClose', 'source.request.codecomplete.close'),
    REQUEST('CodeCompleteUpdate', 'source.request.codecomplete.update'),
    REQUEST('CodeCompleteCacheOnDisk',
            'source.request.codecomplete.cache.ondisk'),
    REQUEST('CodeCompleteSetPopularAPI',
            'source.request.codecomplete.setpopularapi'),
    REQUEST('CodeCompleteSetCustom', 'source.request.codecomplete.setcustom'),
    REQUEST('TypeContextInfo', 'source.request.typecontextinfo'),
    REQUEST('ConformingMethodList', 'source.request.conformingmethods'),
    REQUEST('CursorInfo', 'source.request.cursorinfo'),
    REQUEST('RangeInfo', 'source.request.rangeinfo'),
    REQUEST('RelatedIdents', 'source.request.relatedidents'),
    REQUEST('EditorOpen', 'source.request.editor.open'),
    REQUEST('EditorOpenInterface', 'source.request.editor.open.interface'),
    REQUEST('EditorOpenHeaderInterface',
            'source.request.editor.open.interface.header'),
    REQUEST('EditorOpenSwiftSourceInterface',
            'source.request.editor.open.interface.swiftsource'),
    REQUEST('EditorOpenSwiftTypeInterface',
            'source.request.editor.open.interface.swifttype'),
    REQUEST('EditorExtractTextFromComment',
            'source.request.editor.extract.comment'),
    REQUEST('EditorClose', 'source.request.editor.close'),
    REQUEST('EditorReplaceText', 'source.request.editor.replacetext'),
    REQUEST('EditorFormatText', 'source.request.editor.formattext'),
    REQUEST('EditorExpandPlaceholder',
            'source.request.editor.expand_placeholder'),
    REQUEST('EditorFindUSR', 'source.request.editor.find_usr'),
    REQUEST('EditorFindInterfaceDoc',
            'source.request.editor.find_interface_doc'),
    REQUEST('BuildSettingsRegister', 'source.request.buildsettings.register'),
    REQUEST('ModuleGroups', 'source.request.module.groups'),
    REQUEST('NameTranslation', 'source.request.name.translation'),
    REQUEST('MarkupToXML', 'source.request.convert.markup.xml'),
    REQUEST('Statistics', 'source.request.statistics'),
    REQUEST('SyntacticRename', 'source.request.syntacticrename'),
    REQUEST('FindRenameRanges', 'source.request.find-syntactic-rename-ranges'),
    REQUEST('FindLocalRenameRanges',
            'source.request.find-local-rename-ranges'),
    REQUEST('SemanticRefactoring', 'source.request.semantic.refactoring'),
    REQUEST('EnableCompileNotifications',
            'source.request.enable-compile-notifications'),
    REQUEST('TestNotification', 'source.request.test_notification'),
    REQUEST('CollectExpressionType', 'source.request.expression.type'),
]


UID_KINDS = [
    KIND('DeclFunctionFree', 'source.lang.swift.decl.function.free'),
    KIND('RefFunctionFree', 'source.lang.swift.ref.function.free'),
    KIND('DeclMethodInstance',
         'source.lang.swift.decl.function.method.instance'),
    KIND('RefMethodInstance',
         'source.lang.swift.ref.function.method.instance'),
    KIND('DeclMethodStatic', 'source.lang.swift.decl.function.method.static'),
    KIND('RefMethodStatic', 'source.lang.swift.ref.function.method.static'),
    KIND('DeclMethodClass', 'source.lang.swift.decl.function.method.class'),
    KIND('RefMethodClass', 'source.lang.swift.ref.function.method.class'),
    KIND('DeclAccessorGetter',
         'source.lang.swift.decl.function.accessor.getter'),
    KIND('RefAccessorGetter',
         'source.lang.swift.ref.function.accessor.getter'),
    KIND('DeclAccessorSetter',
         'source.lang.swift.decl.function.accessor.setter'),
    KIND('RefAccessorSetter',
         'source.lang.swift.ref.function.accessor.setter'),
    KIND('DeclAccessorWillSet',
         'source.lang.swift.decl.function.accessor.willset'),
    KIND('RefAccessorWillSet',
         'source.lang.swift.ref.function.accessor.willset'),
    KIND('DeclAccessorDidSet',
         'source.lang.swift.decl.function.accessor.didset'),
    KIND('RefAccessorDidSet',
         'source.lang.swift.ref.function.accessor.didset'),
    KIND('DeclAccessorAddress',
         'source.lang.swift.decl.function.accessor.address'),
    KIND('RefAccessorAddress',
         'source.lang.swift.ref.function.accessor.address'),
    KIND('DeclAccessorMutableAddress',
         'source.lang.swift.decl.function.accessor.mutableaddress'),
    KIND('RefAccessorMutableAddress',
         'source.lang.swift.ref.function.accessor.mutableaddress'),
    KIND('DeclAccessorRead',
         'source.lang.swift.decl.function.accessor.read'),
    KIND('RefAccessorRead',
         'source.lang.swift.ref.function.accessor.read'),
    KIND('DeclAccessorModify',
         'source.lang.swift.decl.function.accessor.modify'),
    KIND('RefAccessorModify',
         'source.lang.swift.ref.function.accessor.modify'),
    KIND('DeclConstructor', 'source.lang.swift.decl.function.constructor'),
    KIND('RefConstructor', 'source.lang.swift.ref.function.constructor'),
    KIND('DeclDestructor', 'source.lang.swift.decl.function.destructor'),
    KIND('RefDestructor', 'source.lang.swift.ref.function.destructor'),
    KIND('DeclFunctionPrefixOperator',
         'source.lang.swift.decl.function.operator.prefix'),
    KIND('DeclFunctionPostfixOperator',
         'source.lang.swift.decl.function.operator.postfix'),
    KIND('DeclFunctionInfixOperator',
         'source.lang.swift.decl.function.operator.infix'),
    KIND('RefFunctionPrefixOperator',
         'source.lang.swift.ref.function.operator.prefix'),
    KIND('RefFunctionPostfixOperator',
         'source.lang.swift.ref.function.operator.postfix'),
    KIND('RefFunctionInfixOperator',
         'source.lang.swift.ref.function.operator.infix'),
    KIND('DeclPrecedenceGroup', 'source.lang.swift.decl.precedencegroup'),
    KIND('RefPrecedenceGroup', 'source.lang.swift.ref.precedencegroup'),
    KIND('DeclSubscript', 'source.lang.swift.decl.function.subscript'),
    KIND('RefSubscript', 'source.lang.swift.ref.function.subscript'),
    KIND('DeclVarGlobal', 'source.lang.swift.decl.var.global'),
    KIND('RefVarGlobal', 'source.lang.swift.ref.var.global'),
    KIND('DeclVarInstance', 'source.lang.swift.decl.var.instance'),
    KIND('RefVarInstance', 'source.lang.swift.ref.var.instance'),
    KIND('DeclVarStatic', 'source.lang.swift.decl.var.static'),
    KIND('RefVarStatic', 'source.lang.swift.ref.var.static'),
    KIND('DeclVarClass', 'source.lang.swift.decl.var.class'),
    KIND('RefVarClass', 'source.lang.swift.ref.var.class'),
    KIND('DeclVarLocal', 'source.lang.swift.decl.var.local'),
    KIND('RefVarLocal', 'source.lang.swift.ref.var.local'),
    KIND('DeclVarParam', 'source.lang.swift.decl.var.parameter'),
    KIND('DeclModule', 'source.lang.swift.decl.module'),
    KIND('DeclClass', 'source.lang.swift.decl.class'),
    KIND('RefClass', 'source.lang.swift.ref.class'),
    KIND('DeclStruct', 'source.lang.swift.decl.struct'),
    KIND('RefStruct', 'source.lang.swift.ref.struct'),
    KIND('DeclEnum', 'source.lang.swift.decl.enum'),
    KIND('RefEnum', 'source.lang.swift.ref.enum'),
    KIND('DeclEnumCase', 'source.lang.swift.decl.enumcase'),
    KIND('DeclEnumElement', 'source.lang.swift.decl.enumelement'),
    KIND('RefEnumElement', 'source.lang.swift.ref.enumelement'),
    KIND('DeclProtocol', 'source.lang.swift.decl.protocol'),
    KIND('RefProtocol', 'source.lang.swift.ref.protocol'),
    KIND('DeclExtension', 'source.lang.swift.decl.extension'),
    KIND('DeclExtensionStruct', 'source.lang.swift.decl.extension.struct'),
    KIND('DeclExtensionClass', 'source.lang.swift.decl.extension.class'),
    KIND('DeclExtensionEnum', 'source.lang.swift.decl.extension.enum'),
    KIND('DeclExtensionProtocol', 'source.lang.swift.decl.extension.protocol'),
    KIND('DeclAssociatedType', 'source.lang.swift.decl.associatedtype'),
    KIND('RefAssociatedType', 'source.lang.swift.ref.associatedtype'),
    KIND('DeclOpaqueType', 'source.lang.swift.decl.opaquetype'),
    KIND('RefOpaqueType', 'source.lang.swift.ref.opaquetype'),
    KIND('DeclTypeAlias', 'source.lang.swift.decl.typealias'),
    KIND('RefTypeAlias', 'source.lang.swift.ref.typealias'),
    KIND('DeclGenericTypeParam', 'source.lang.swift.decl.generic_type_param'),
    KIND('RefGenericTypeParam', 'source.lang.swift.ref.generic_type_param'),
    KIND('RefModule', 'source.lang.swift.ref.module'),
    KIND('StmtForEach', 'source.lang.swift.stmt.foreach'),
    KIND('StmtFor', 'source.lang.swift.stmt.for'),
    KIND('StmtWhile', 'source.lang.swift.stmt.while'),
    KIND('StmtRepeatWhile', 'source.lang.swift.stmt.repeatwhile'),
    KIND('StmtIf', 'source.lang.swift.stmt.if'),
    KIND('StmtGuard', 'source.lang.swift.stmt.guard'),
    KIND('StmtSwitch', 'source.lang.swift.stmt.switch'),
    KIND('StmtCase', 'source.lang.swift.stmt.case'),
    KIND('StmtBrace', 'source.lang.swift.stmt.brace'),
    KIND('ExprCall', 'source.lang.swift.expr.call'),
    KIND('ExprArg', 'source.lang.swift.expr.argument'),
    KIND('ExprArray', 'source.lang.swift.expr.array'),
    KIND('ExprDictionary', 'source.lang.swift.expr.dictionary'),
    KIND('ExprObjectLiteral', 'source.lang.swift.expr.object_literal'),
    KIND('ExprTuple', 'source.lang.swift.expr.tuple'),
    KIND('ExprClosure', 'source.lang.swift.expr.closure'),
    KIND('StructureElemId', 'source.lang.swift.structure.elem.id'),
    KIND('StructureElemExpr', 'source.lang.swift.structure.elem.expr'),
    KIND('StructureElemInitExpr',
         'source.lang.swift.structure.elem.init_expr'),
    KIND('StructureElemCondExpr',
         'source.lang.swift.structure.elem.condition_expr'),
    KIND('StructureElemPattern', 'source.lang.swift.structure.elem.pattern'),
    KIND('StructureElemTypeRef', 'source.lang.swift.structure.elem.typeref'),
    KIND('RangeSingleStatement', 'source.lang.swift.range.singlestatement'),
    KIND('RangeSingleExpression', 'source.lang.swift.range.singleexpression'),
    KIND('RangeSingleDeclaration',
         'source.lang.swift.range.singledeclaration'),
    KIND('RangeMultiStatement', 'source.lang.swift.range.multistatement'),
    KIND('RangeMultiTypeMemberDeclaration',
         'source.lang.swift.range.multitypememberdeclaration'),
    KIND('RangeInvalid', 'source.lang.swift.range.invalid'),
    KIND('NameObjc', 'source.lang.name.kind.objc'),
    KIND('NameSwift', 'source.lang.name.kind.swift'),
    KIND('Keyword', 'source.lang.swift.syntaxtype.keyword'),
    KIND('Identifier', 'source.lang.swift.syntaxtype.identifier'),
    KIND('TypeIdentifier', 'source.lang.swift.syntaxtype.typeidentifier'),
    KIND('BuildConfigKeyword',
         'source.lang.swift.syntaxtype.buildconfig.keyword'),
    KIND('BuildConfigId', 'source.lang.swift.syntaxtype.buildconfig.id'),
    KIND('PoundDirectiveKeyword',
         'source.lang.swift.syntaxtype.pounddirective.keyword'),
    KIND('AttributeId', 'source.lang.swift.syntaxtype.attribute.id'),
    KIND('AttributeBuiltin', 'source.lang.swift.syntaxtype.attribute.builtin'),
    KIND('Number', 'source.lang.swift.syntaxtype.number'),
    KIND('String', 'source.lang.swift.syntaxtype.string'),
    KIND('StringInterpolation',
         'source.lang.swift.syntaxtype.string_interpolation_anchor'),
    KIND('Comment', 'source.lang.swift.syntaxtype.comment'),
    KIND('DocComment', 'source.lang.swift.syntaxtype.doccomment'),
    KIND('DocCommentField', 'source.lang.swift.syntaxtype.doccomment.field'),
    KIND('CommentMarker', 'source.lang.swift.syntaxtype.comment.mark'),
    KIND('CommentURL', 'source.lang.swift.syntaxtype.comment.url'),
    KIND('Placeholder', 'source.lang.swift.syntaxtype.placeholder'),
    KIND('ObjectLiteral', 'source.lang.swift.syntaxtype.objectliteral'),
    KIND('Expr', 'source.lang.swift.expr'),
    KIND('Stmt', 'source.lang.swift.stmt'),
    KIND('Type', 'source.lang.swift.type'),
    KIND('ForEachSequence', 'source.lang.swift.foreach.sequence'),
    KIND('DiagNote', 'source.diagnostic.severity.note'),
    KIND('DiagWarning', 'source.diagnostic.severity.warning'),
    KIND('DiagError', 'source.diagnostic.severity.error'),
    KIND('CodeCompletionEverything', 'source.codecompletion.everything'),
    KIND('CodeCompletionModule', 'source.codecompletion.module'),
    KIND('CodeCompletionKeyword', 'source.codecompletion.keyword'),
    KIND('CodeCompletionLiteral', 'source.codecompletion.literal'),
    KIND('CodeCompletionCustom', 'source.codecompletion.custom'),
    KIND('CodeCompletionIdentifier', 'source.codecompletion.identifier'),
    KIND('CodeCompletionDescription', 'source.codecompletion.description'),
    KIND('EditActive', 'source.edit.kind.active'),
    KIND('EditInactive', 'source.edit.kind.inactive'),
    KIND('EditSelector', 'source.edit.kind.selector'),
    KIND('EditString', 'source.edit.kind.string'),
    KIND('EditComment', 'source.edit.kind.comment'),
    KIND('EditMismatch', 'source.edit.kind.mismatch'),
    KIND('EditUnknown', 'source.edit.kind.unknown'),
    KIND('RenameRangeBase', 'source.refactoring.range.kind.basename'),
    KIND('RenameRangeKeywordBase',
         'source.refactoring.range.kind.keyword-basename'),
    KIND('RenameRangeParam',
         'source.refactoring.range.kind.parameter-and-whitespace'),
    KIND('RenameRangeNoncollapsibleParam',
         'source.refactoring.range.kind.noncollapsible-parameter'),
    KIND('RenameRangeDeclArgLabel',
         'source.refactoring.range.kind.decl-argument-label'),
    KIND('RenameRangeCallArgLabel',
         'source.refactoring.range.kind.call-argument-label'),
    KIND('RenameRangeCallArgColon',
         'source.refactoring.range.kind.call-argument-colon'),
    KIND('RenameRangeCallArgCombined',
         'source.refactoring.range.kind.call-argument-combined'),
    KIND('RenameRangeSelectorArgLabel',
         'source.refactoring.range.kind.selector-argument-label'),
    KIND('Definition', 'source.syntacticrename.definition'),
    KIND('Reference', 'source.syntacticrename.reference'),
    KIND('Call', 'source.syntacticrename.call'),
    KIND('Unknown', 'source.syntacticrename.unknown'),
    KIND('StatNumRequests', 'source.statistic.num-requests'),
    KIND('StatNumSemaRequests', 'source.statistic.num-semantic-requests'),
    KIND('SyntaxTreeOff', 'source.syntaxtree.transfer.off'),
    KIND('SyntaxTreeIncremental', 'source.syntaxtree.transfer.incremental'),
    KIND('SyntaxTreeFull', 'source.syntaxtree.transfer.full'),
    KIND('SyntaxTreeSerializationJSON',
         'source.syntaxtree.serialization.format.json'),
    KIND('SyntaxTreeSerializationByteTree',
         'source.syntaxtree.serialization.format.bytetree'),
]<|MERGE_RESOLUTION|>--- conflicted
+++ resolved
@@ -169,12 +169,9 @@
     KEY('ExpressionOffset', 'key.expression_offset'),
     KEY('ExpressionLength', 'key.expression_length'),
     KEY('ExpressionType', 'key.expression_type'),
-<<<<<<< HEAD
+    KEY('InternalDiagnostic', "key.internal_diagnostic"),
     KEY('VFSName', 'key.vfs.name'),
     KEY('VFSArgs', 'key.vfs.args'),
-=======
-    KEY('InternalDiagnostic', "key.internal_diagnostic"),
->>>>>>> 4b9771c2
 ]
 
 
