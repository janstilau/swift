--- conflicted
+++ resolved
@@ -149,10 +149,7 @@
 
     TestCursorInfo TestInfo;
     getLang().getCursorInfo(DocName, Offset, 0, false, false, Args,
-<<<<<<< HEAD
                             llvm::vfs::getRealFileSystem(),
-      [&](const CursorInfoData &Info) {
-=======
       [&](const RequestResult<CursorInfoData> &Result) {
         assert(!Result.isCancelled());
         if (Result.isError()) {
@@ -161,7 +158,6 @@
           return;
         }
         const CursorInfoData &Info = Result.value();
->>>>>>> 4b9771c2
         TestInfo.Name = Info.Name;
         TestInfo.Typename = Info.TypeName;
         TestInfo.Filename = Info.Filename;
