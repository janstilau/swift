--- conflicted
+++ resolved
@@ -573,29 +573,6 @@
   return Builtin.castBitPatternFromBridgeObject(bo)
 }
 
-<<<<<<< HEAD
-// CHECK-LABEL: sil hidden @$S8builtins8pinUnpin{{[_0-9a-zA-Z]*}}F
-// CHECK:       bb0([[ARG:%.*]] : @guaranteed $Builtin.NativeObject):
-// CHECK-NEXT:    debug_value
-func pinUnpin(_ object : Builtin.NativeObject) {
-// String pin acts as a pin and a +1. The destroy is paired with the strong_pin,
-// but the unpin operation is later.  
-// CHECK-NEXT:    [[HANDLE:%.*]] = strong_pin [[ARG]] : $Builtin.NativeObject
-// CHECK-NEXT:    debug_value
-  let handle : Builtin.NativeObject? = Builtin.tryPin(object)
-
-// CHECK-NEXT:    [[BORROWED_HANDLE:%.*]] = begin_borrow [[HANDLE]]
-// CHECK-NEXT:    [[HANDLE_COPY:%.*]] = copy_value [[BORROWED_HANDLE]] : $Optional<Builtin.NativeObject>
-// CHECK-NEXT:    strong_unpin [[HANDLE_COPY]] : $Optional<Builtin.NativeObject>
-  Builtin.unpin(handle)
-
-// CHECK-NEXT:    tuple ()
-// CHECK-NEXT:    end_borrow [[BORROWED_HANDLE]] from [[HANDLE]]
-// CHECK-NEXT:    destroy_value [[HANDLE]] : $Optional<Builtin.NativeObject>
-// CHECK-NEXT:    [[T0:%.*]] = tuple ()
-// CHECK-NEXT:    return [[T0]] : $()
-}
-
 // SWIFT_ENABLE_TENSORFLOW
 // CHECK-LABEL: sil hidden @$S8builtins11poundAssert{{[_0-9a-zA-Z]*}}
 func poundAssert(_ message: Builtin.RawPointer) {
@@ -603,8 +580,6 @@
   // CHECK: builtin "poundAssert"
 }
 
-=======
->>>>>>> f2048ce2
 // ----------------------------------------------------------------------------
 // isUnique variants
 // ----------------------------------------------------------------------------
