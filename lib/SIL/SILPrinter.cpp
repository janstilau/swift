//===--- SILPrinter.cpp - Pretty-printing of SIL Code ---------------------===//
//
// This source file is part of the Swift.org open source project
//
// Copyright (c) 2014 - 2017 Apple Inc. and the Swift project authors
// Licensed under Apache License v2.0 with Runtime Library Exception
//
// See https://swift.org/LICENSE.txt for license information
// See https://swift.org/CONTRIBUTORS.txt for the list of Swift project authors
//
//===----------------------------------------------------------------------===//
///
/// \file
///
/// This file defines the logic to pretty-print SIL, Instructions, etc.
///
//===----------------------------------------------------------------------===//

#include "swift/Strings.h"
#include "swift/Demangling/Demangle.h"
#include "swift/Basic/QuotedString.h"
#include "swift/SIL/SILPrintContext.h"
#include "swift/SIL/CFG.h"
// SWIFT_ENABLE_TENSORFLOW
#include "swift/SIL/SILConstants.h"
#include "swift/SIL/SILFunction.h"
#include "swift/SIL/SILCoverageMap.h"
#include "swift/SIL/SILDebugScope.h"
#include "swift/SIL/SILDeclRef.h"
#include "swift/SIL/SILModule.h"
#include "swift/SIL/SILVisitor.h"
#include "swift/SIL/SILVTable.h"
#include "swift/AST/Decl.h"
#include "swift/AST/GenericEnvironment.h"
#include "swift/AST/Module.h"
#include "swift/AST/PrintOptions.h"
#include "swift/AST/ProtocolConformance.h"
#include "swift/AST/Types.h"
#include "swift/Basic/STLExtras.h"
#include "llvm/ADT/APFloat.h"
#include "llvm/ADT/APInt.h"
#include "llvm/ADT/DenseMap.h"
#include "llvm/ADT/PostOrderIterator.h"
#include "llvm/ADT/SmallString.h"
#include "llvm/ADT/StringExtras.h"
#include "llvm/ADT/StringRef.h"
#include "llvm/ADT/StringSwitch.h"
#include "llvm/Support/CommandLine.h"
#include "llvm/Support/FormattedStream.h"
#include "llvm/Support/FileSystem.h"


using namespace swift;
using ID = SILPrintContext::ID;

llvm::cl::opt<bool>
SILPrintNoColor("sil-print-no-color", llvm::cl::init(""),
                llvm::cl::desc("Don't use color when printing SIL"));

llvm::cl::opt<bool>
SILFullDemangle("sil-full-demangle", llvm::cl::init(false),
                llvm::cl::desc("Fully demangle symbol names in SIL output"));

llvm::cl::opt<bool>
SILPrintDebugInfo("sil-print-debuginfo", llvm::cl::init(false),
                llvm::cl::desc("Include debug info in SIL output"));

llvm::cl::opt<bool> SILPrintGenericSpecializationInfo(
    "sil-print-generic-specialization-info", llvm::cl::init(false),
    llvm::cl::desc("Include generic specialization"
                   "information info in SIL output"));

static std::string demangleSymbol(StringRef Name) {
  if (SILFullDemangle)
    return Demangle::demangleSymbolAsString(Name);
  return Demangle::demangleSymbolAsString(Name,
                    Demangle::DemangleOptions::SimplifiedUIDemangleOptions());
}

enum SILColorKind {
  SC_Type,
};

namespace {
/// RAII based coloring of SIL output.
class SILColor {
  raw_ostream &OS;
  enum raw_ostream::Colors Color;
public:
#define DEF_COL(NAME, RAW) case NAME: Color = raw_ostream::RAW; break;

  explicit SILColor(raw_ostream &OS, SILColorKind K) : OS(OS) {
    if (!OS.has_colors() || SILPrintNoColor)
      return;
    switch (K) {
      DEF_COL(SC_Type, YELLOW)
    }
    OS.resetColor();
    OS.changeColor(Color);
  }

  explicit SILColor(raw_ostream &OS, ID::ID_Kind K) : OS(OS) {
    if (!OS.has_colors() || SILPrintNoColor)
      return;
    switch (K) {
      DEF_COL(ID::SILUndef, RED)
      DEF_COL(ID::SILBasicBlock, GREEN)
      DEF_COL(ID::SSAValue, MAGENTA)
      DEF_COL(ID::Null, YELLOW)
    }
    OS.resetColor();
    OS.changeColor(Color);
  }
  
  ~SILColor() {
    if (!OS.has_colors() || SILPrintNoColor)
      return;
    // FIXME: instead of resetColor(), we can look into
    // capturing the current active color and restoring it.
    OS.resetColor();
  }
#undef DEF_COL
};
} // end anonymous namespace

void SILPrintContext::ID::print(raw_ostream &OS) {
  SILColor C(OS, Kind);
  switch (Kind) {
  case ID::SILUndef:
    OS << "undef";
    return;
  case ID::SILBasicBlock: OS << "bb"; break;
  case ID::SSAValue: OS << '%'; break;
  case ID::Null: OS << "<<NULL OPERAND>>"; return;
  }
  OS << Number;
}

namespace swift {
raw_ostream &operator<<(raw_ostream &OS, SILPrintContext::ID i) {
  i.print(OS);
  return OS;
}
} // namespace swift

/// IDAndType - Used when a client wants to print something like "%0 : $Int".
struct SILValuePrinterInfo {
  ID ValueID;
  SILType Type;
  Optional<ValueOwnershipKind> OwnershipKind;

  SILValuePrinterInfo(ID ValueID) : ValueID(ValueID), Type(), OwnershipKind() {}
  SILValuePrinterInfo(ID ValueID, SILType Type)
      : ValueID(ValueID), Type(Type), OwnershipKind() {}
  SILValuePrinterInfo(ID ValueID, SILType Type,
                      ValueOwnershipKind OwnershipKind)
      : ValueID(ValueID), Type(Type), OwnershipKind(OwnershipKind) {}
};

/// Return the fully qualified dotted path for DeclContext.
static void printFullContext(const DeclContext *Context, raw_ostream &Buffer) {
  if (!Context)
    return;
  switch (Context->getContextKind()) {
  case DeclContextKind::Module:
    if (Context == cast<ModuleDecl>(Context)->getASTContext().TheBuiltinModule)
      Buffer << cast<ModuleDecl>(Context)->getName() << ".";
    return;

  case DeclContextKind::FileUnit:
    // Ignore the file; just print the module.
    printFullContext(Context->getParent(), Buffer);
    return;

  case DeclContextKind::Initializer:
    // FIXME
    Buffer << "<initializer>";
    return;

  case DeclContextKind::AbstractClosureExpr:
    // FIXME
    Buffer << "<anonymous function>";
    return;

  case DeclContextKind::SerializedLocal:
    Buffer << "<serialized local context>";
    return;

  case DeclContextKind::GenericTypeDecl: {
    auto *generic = cast<GenericTypeDecl>(Context);
    printFullContext(generic->getDeclContext(), Buffer);
    Buffer << generic->getName() << ".";
    return;
  }

  case DeclContextKind::ExtensionDecl: {
    const NominalTypeDecl *ExtNominal =
      cast<ExtensionDecl>(Context)->getExtendedNominal();
    printFullContext(ExtNominal->getDeclContext(), Buffer);
    Buffer << ExtNominal->getName() << ".";
    return;
  }
  
  case DeclContextKind::TopLevelCodeDecl:
    // FIXME
    Buffer << "<top level code>";
    return;
  case DeclContextKind::AbstractFunctionDecl:
    // FIXME
    Buffer << "<abstract function>";
    return;
  case DeclContextKind::SubscriptDecl:
    // FIXME
    Buffer << "<subscript>";
    return;
  }
  llvm_unreachable("bad decl context");
}

static void printValueDecl(ValueDecl *Decl, raw_ostream &OS) {
  printFullContext(Decl->getDeclContext(), OS);
  assert(Decl->hasName());

  if (Decl->isOperator()) {
    OS << '"' << Decl->getBaseName() << '"';
  } else {
    bool shouldEscape = !Decl->getBaseName().isSpecial() &&
        llvm::StringSwitch<bool>(Decl->getBaseName().userFacingName())
            // FIXME: Represent "init" by a special name and remove this case
            .Case("init", false)
#define KEYWORD(kw) \
            .Case(#kw, true)
#include "swift/Syntax/TokenKinds.def"
            .Default(false);

    if (shouldEscape) {
      OS << '`' << Decl->getBaseName().userFacingName() << '`';
    } else {
      OS << Decl->getBaseName().userFacingName();
    }
  }
}

/// SILDeclRef uses sigil "#" and prints the fully qualified dotted path.
void SILDeclRef::print(raw_ostream &OS) const {
  OS << "#";
  if (isNull()) {
    OS << "<null>";
    return;
  }

  bool isDot = true;
  if (!hasDecl()) {
    OS << "<anonymous function>";
  } else if (kind == SILDeclRef::Kind::Func) {
    auto *FD = cast<FuncDecl>(getDecl());
    auto accessor = dyn_cast<AccessorDecl>(FD);
    if (!accessor) {
      printValueDecl(FD, OS);
      isDot = false;
    } else {
      switch (accessor->getAccessorKind()) {
      case AccessorKind::WillSet:
        printValueDecl(accessor->getStorage(), OS);
        OS << "!willSet";
        break;
      case AccessorKind::DidSet:
        printValueDecl(accessor->getStorage(), OS);
        OS << "!didSet";
        break;
      case AccessorKind::Get:
        printValueDecl(accessor->getStorage(), OS);
        OS << "!getter";
        break;
      case AccessorKind::Set:
        printValueDecl(accessor->getStorage(), OS);
        OS << "!setter";
        break;
      case AccessorKind::MaterializeForSet:
        printValueDecl(accessor->getStorage(), OS);
        OS << "!materializeForSet";
        break;
      case AccessorKind::Address:
        printValueDecl(accessor->getStorage(), OS);
        OS << "!addressor";
        break;
      case AccessorKind::MutableAddress:
        printValueDecl(accessor->getStorage(), OS);
        OS << "!mutableAddressor";
        break;
      case AccessorKind::Read:
        printValueDecl(accessor->getStorage(), OS);
        OS << "!read";
        break;
      case AccessorKind::Modify:
        printValueDecl(accessor->getStorage(), OS);
        OS << "!modify";
        break;
      }
    }
  } else {
    printValueDecl(getDecl(), OS);
  }
  switch (kind) {
  case SILDeclRef::Kind::Func:
    break;
  case SILDeclRef::Kind::Allocator:
    OS << "!allocator";
    break;
  case SILDeclRef::Kind::Initializer:
    OS << "!initializer";
    break;
  case SILDeclRef::Kind::EnumElement:
    OS << "!enumelt";
    break;
  case SILDeclRef::Kind::Destroyer:
    OS << "!destroyer";
    break;
  case SILDeclRef::Kind::Deallocator:
    OS << "!deallocator";
    break;
  case SILDeclRef::Kind::IVarInitializer:
    OS << "!ivarinitializer";
    break;
  case SILDeclRef::Kind::IVarDestroyer:
    OS << "!ivardestroyer";
    break;
  case SILDeclRef::Kind::GlobalAccessor:
    OS << "!globalaccessor";
    break;
  case SILDeclRef::Kind::DefaultArgGenerator:
    OS << "!defaultarg" << "." << defaultArgIndex;
    break;
  case SILDeclRef::Kind::StoredPropertyInitializer:
    OS << "!propertyinit";
    break;
  }

  auto uncurryLevel = getParameterListCount() - 1;
  if (uncurryLevel != 0)
    OS << (isDot ? '.' : '!')  << uncurryLevel;

  if (isForeign)
    OS << ((isDot || uncurryLevel != 0) ? '.' : '!')  << "foreign";

  if (isDirectReference)
    OS << ((isDot || uncurryLevel != 0) ? '.' : '!')  << "direct";
}

void SILDeclRef::dump() const {
  print(llvm::errs());
  llvm::errs() << '\n';
}

/// Pretty-print the generic specialization information.
static void printGenericSpecializationInfo(
    raw_ostream &OS, StringRef Kind, StringRef Name,
    const GenericSpecializationInformation *SpecializationInfo,
    SubstitutionMap Subs = { }) {
  if (!SpecializationInfo)
    return;

  auto PrintSubstitutions = [&](SubstitutionMap Subs) {
    OS << '<';
    interleave(Subs.getReplacementTypes(),
               [&](Type type) { OS << type; },
               [&] { OS << ", "; });
    OS << '>';
  };

  OS << "// Generic specialization information for " << Kind << " " << Name;
  if (!Subs.empty()) {
    OS << " ";
    PrintSubstitutions(Subs);
  }

  OS << ":\n";

  while (SpecializationInfo) {
    OS << "// Caller: " << SpecializationInfo->getCaller()->getName() << '\n';
    OS << "// Parent: " << SpecializationInfo->getParent()->getName() << '\n';
    OS << "// Substitutions: ";
    PrintSubstitutions(SpecializationInfo->getSubstitutions());
    OS << '\n';
    OS << "//\n";
    if (!SpecializationInfo->getCaller()->isSpecialization())
      return;
    SpecializationInfo =
      SpecializationInfo->getCaller()->getSpecializationInfo();
  }
}

static void print(raw_ostream &OS, SILValueCategory category) {
  switch (category) {
  case SILValueCategory::Object: return;
  case SILValueCategory::Address: OS << '*'; return;
  }
  llvm_unreachable("bad value category!");
}

static StringRef getCastConsumptionKindName(CastConsumptionKind kind) {
  switch (kind) {
  case CastConsumptionKind::TakeAlways: return "take_always";
  case CastConsumptionKind::TakeOnSuccess: return "take_on_success";
  case CastConsumptionKind::CopyOnSuccess: return "copy_on_success";
  }
  llvm_unreachable("bad cast consumption kind");
}

static void printSILTypeColorAndSigil(raw_ostream &OS, SILType t) {
  SILColor C(OS, SC_Type);
  OS << '$';
  
  // Potentially add a leading sigil for the value category.
  ::print(OS, t.getCategory());
}
      
void SILType::print(raw_ostream &OS) const {
  printSILTypeColorAndSigil(OS, *this);
  
  // Print other types as their Swift representation.
  PrintOptions SubPrinter = PrintOptions::printSIL();
  getASTType().print(OS, SubPrinter);
}

void SILType::dump() const {
  print(llvm::errs());
  llvm::errs() << '\n';
}

namespace {
  
class SILPrinter;

/// SILPrinter class - This holds the internal implementation details of
/// printing SIL structures.
class SILPrinter : public SILInstructionVisitor<SILPrinter> {
  SILPrintContext &Ctx;
  struct {
    llvm::formatted_raw_ostream OS;
    PrintOptions ASTOptions;
  } PrintState;
  unsigned LastBufferID;

  // Printers for the underlying stream.
#define SIMPLE_PRINTER(TYPE) \
  SILPrinter &operator<<(TYPE value) { \
    PrintState.OS << value;            \
    return *this;                      \
  }
  SIMPLE_PRINTER(char)
  SIMPLE_PRINTER(unsigned)
  SIMPLE_PRINTER(uint64_t)
  SIMPLE_PRINTER(StringRef)
  SIMPLE_PRINTER(Identifier)
  SIMPLE_PRINTER(ID)
  SIMPLE_PRINTER(QuotedString)
  SIMPLE_PRINTER(SILDeclRef)
  SIMPLE_PRINTER(APInt)
  SIMPLE_PRINTER(ValueOwnershipKind)
#undef SIMPLE_PRINTER

  SILPrinter &operator<<(SILValuePrinterInfo i) {
    SILColor C(PrintState.OS, SC_Type);
    *this << i.ValueID;
    if (!i.Type)
      return *this;
    *this << " : ";
    if (i.OwnershipKind) {
      *this << "@" << i.OwnershipKind.getValue() << " ";
    }
    return *this << i.Type;
  }

  SILPrinter &operator<<(Type t) {
    // Print the type using our print options.
    t.print(PrintState.OS, PrintState.ASTOptions);
    return *this;
  }
  
  SILPrinter &operator<<(SILType t) {
    printSILTypeColorAndSigil(PrintState.OS, t);
    t.getASTType().print(PrintState.OS, PrintState.ASTOptions);
    return *this;
  }
  
public:
  SILPrinter(
      SILPrintContext &PrintCtx,
      llvm::DenseMap<CanType, Identifier> *AlternativeTypeNames = nullptr)
      : Ctx(PrintCtx),
        PrintState{{PrintCtx.OS()}, PrintOptions::printSIL()},
        LastBufferID(0) {
    PrintState.ASTOptions.AlternativeTypeNames = AlternativeTypeNames;
    PrintState.ASTOptions.PrintForSIL = true;
  }

  SILValuePrinterInfo getIDAndType(SILValue V) {
    return {Ctx.getID(V), V ? V->getType() : SILType()};
  }
  SILValuePrinterInfo getIDAndTypeAndOwnership(SILValue V) {
    return {Ctx.getID(V), V ? V->getType() : SILType(), V.getOwnershipKind()};
  }

  //===--------------------------------------------------------------------===//
  // Big entrypoints.
  void print(const SILFunction *F) {
    // If we are asked to emit sorted SIL, print out our BBs in RPOT order.
    if (Ctx.sortSIL()) {
      std::vector<SILBasicBlock *> RPOT;
      auto *UnsafeF = const_cast<SILFunction *>(F);
      std::copy(po_begin(UnsafeF), po_end(UnsafeF),
                std::back_inserter(RPOT));
      std::reverse(RPOT.begin(), RPOT.end());
      Ctx.initBlockIDs(RPOT);
      interleave(RPOT,
                 [&](SILBasicBlock *B) { print(B); },
                 [&] { *this << '\n'; });
      return;
    }

    interleave(*F,
               [&](const SILBasicBlock &B) { print(&B); },
               [&] { *this << '\n'; });
  }

  void printBlockArgumentUses(const SILBasicBlock *BB) {
    if (BB->args_empty())
      return;

    for (SILValue V : BB->getArguments()) {
      if (V->use_empty())
        continue;
      *this << "// " << Ctx.getID(V);
      PrintState.OS.PadToColumn(50);
      *this << "// user";
      if (std::next(V->use_begin()) != V->use_end())
        *this << 's';
      *this << ": ";

      llvm::SmallVector<ID, 32> UserIDs;
      for (auto *Op : V->getUses())
        UserIDs.push_back(Ctx.getID(Op->getUser()));

      // Display the user ids sorted to give a stable use order in the
      // printer's output if we are asked to do so. This makes diffing large
      // sections of SIL significantly easier at the expense of not showing
      // the _TRUE_ order of the users in the use list.
      if (Ctx.sortSIL()) {
        std::sort(UserIDs.begin(), UserIDs.end());
      }

      interleave(UserIDs.begin(), UserIDs.end(),
                 [&] (ID id) { *this << id; },
                 [&] { *this << ", "; });
      *this << '\n';
    }
  }

  void printBlockArguments(const SILBasicBlock *BB) {
    if (BB->args_empty())
      return;
    *this << '(';
    ArrayRef<SILArgument *> Args = BB->getArguments();

    // If SIL ownership is enabled and the given function has not had ownership
    // stripped out, print out ownership of SILArguments.
    if (BB->getParent()->hasQualifiedOwnership()) {
      *this << getIDAndTypeAndOwnership(Args[0]);
      for (SILArgument *Arg : Args.drop_front()) {
        *this << ", " << getIDAndTypeAndOwnership(Arg);
      }
      *this << ')';
      return;
    }

    // Otherwise, fall back to the old behavior
    *this << getIDAndType(Args[0]);
    for (SILArgument *Arg : Args.drop_front()) {
      *this << ", " << getIDAndType(Arg);
    }
    *this << ')';
  }

  void print(const SILBasicBlock *BB) {
    // Output uses for BB arguments. These are put into place as comments before
    // the block header.
    printBlockArgumentUses(BB);

    // Then print the name of our block, the arguments, and the block colon.
    *this << Ctx.getID(BB);
    printBlockArguments(BB);
    *this << ":";

    if (!BB->pred_empty()) {
      PrintState.OS.PadToColumn(50);
      
      *this << "// Preds:";

      llvm::SmallVector<ID, 32> PredIDs;
      for (auto *BBI : BB->getPredecessorBlocks())
        PredIDs.push_back(Ctx.getID(BBI));

      // Display the pred ids sorted to give a stable use order in the printer's
      // output if we are asked to do so. This makes diffing large sections of
      // SIL significantly easier at the expense of not showing the _TRUE_ order
      // of the users in the use list.
      if (Ctx.sortSIL()) {
        std::sort(PredIDs.begin(), PredIDs.end());
      }

      for (auto Id : PredIDs)
        *this << ' ' << Id;
    }
    *this << '\n';

    for (const SILInstruction &I : *BB) {
      Ctx.printInstructionCallBack(&I);
      if (SILPrintGenericSpecializationInfo) {
        if (auto AI = ApplySite::isa(const_cast<SILInstruction *>(&I)))
          if (AI.getSpecializationInfo() && AI.getCalleeFunction())
            printGenericSpecializationInfo(
                PrintState.OS, "call-site", AI.getCalleeFunction()->getName(),
                AI.getSpecializationInfo(), AI.getSubstitutionMap());
      }
      print(&I);
    }
  }

  //===--------------------------------------------------------------------===//
  // SILInstruction Printing Logic

  bool printTypeDependentOperands(const SILInstruction *I) {
    ArrayRef<Operand> TypeDepOps = I->getTypeDependentOperands();
    if (TypeDepOps.empty())
      return false;

    PrintState.OS.PadToColumn(50);
    *this << "// type-defs: ";
    interleave(TypeDepOps,
               [&](const Operand &op) { *this << Ctx.getID(op.get()); },
               [&] { *this << ", "; });
    return true;
  }

  /// Print out the users of the SILValue \p V. Return true if we printed out
  /// either an id or a use list. Return false otherwise.
  bool printUsersOfSILNode(const SILNode *node, bool printedSlashes) {
    llvm::SmallVector<SILValue, 8> values;
    if (auto *value = dyn_cast<ValueBase>(node)) {
      values.push_back(value);
    } else if (auto *inst = dyn_cast<SILInstruction>(node)) {
      assert(!isa<SingleValueInstruction>(inst) && "SingleValueInstruction was "
                                                   "handled by the previous "
                                                   "value base check.");
      copy(inst->getResults(), std::back_inserter(values));
    }

    // If the set of values is empty, we need to print the ID of
    // the instruction.  Otherwise, if none of the values has a use,
    // we don't need to do anything.
    if (!values.empty()) {
      bool hasUse = false;
      for (auto value : values) {
        if (!value->use_empty()) hasUse = true;
      }
      if (!hasUse)
        return printedSlashes;
    }

    if (printedSlashes) {
      *this << "; ";
    } else {
      PrintState.OS.PadToColumn(50);
      *this << "// ";
    }
    if (values.empty()) {
      *this << "id: " << Ctx.getID(node);
      return true;
    }

    llvm::SmallVector<ID, 32> UserIDs;
    for (auto value : values)
      for (auto *Op : value->getUses())
        UserIDs.push_back(Ctx.getID(Op->getUser()));

    *this << "user";
    if (UserIDs.size() != 1)
      *this << 's';
    *this << ": ";

    // If we are asked to, display the user ids sorted to give a stable use
    // order in the printer's output. This makes diffing large sections of SIL
    // significantly easier.
    if (Ctx.sortSIL()) {
      std::sort(UserIDs.begin(), UserIDs.end());
    }

    interleave(UserIDs.begin(), UserIDs.end(), [&](ID id) { *this << id; },
               [&] { *this << ", "; });
    return true;
  }

  void printDebugLocRef(SILLocation Loc, const SourceManager &SM,
                        bool PrintComma = true) {
    auto DL = Loc.decodeDebugLoc(SM);
    if (!DL.Filename.empty()) {
      if (PrintComma)
        *this << ", ";
      *this << "loc " << QuotedString(DL.Filename) << ':' << DL.Line << ':'
            << DL.Column;
    }
  }

  void printDebugScope(const SILDebugScope *DS, const SourceManager &SM) {
    if (!DS)
      return;

    if (!Ctx.hasScopeID(DS)) {
      printDebugScope(DS->Parent.dyn_cast<const SILDebugScope *>(), SM);
      printDebugScope(DS->InlinedCallSite, SM);
      unsigned ID = Ctx.assignScopeID(DS);
      *this << "sil_scope " << ID << " { ";
      printDebugLocRef(DS->Loc, SM, false);
      *this << " parent ";
      if (auto *F = DS->Parent.dyn_cast<SILFunction *>())
        *this << "@" << F->getName() << " : $" << F->getLoweredFunctionType();
      else {
        auto *PS = DS->Parent.get<const SILDebugScope *>();
        *this << Ctx.getScopeID(PS);
      }
      if (auto *CS = DS->InlinedCallSite)
        *this << " inlined_at " << Ctx.getScopeID(CS);
      *this << " }\n";
    }
  }

  void printDebugScopeRef(const SILDebugScope *DS, const SourceManager &SM,
                          bool PrintComma = true) {
    if (DS) {
      if (PrintComma)
        *this << ", ";
      *this << "scope " << Ctx.getScopeID(DS);
    }
  }

  void printSILLocation(SILLocation L, SILModule &M, const SILDebugScope *DS,
                        bool printedSlashes) {
    if (!L.isNull()) {
      if (!printedSlashes) {
        PrintState.OS.PadToColumn(50);
        *this << "//";
      }
      *this << " ";

      // To minimize output, only print the line and column number for
      // everything but the first instruction.
      L.getSourceLoc().printLineAndColumn(PrintState.OS,
                                          M.getASTContext().SourceMgr);

      // Print the type of location.
      switch (L.getKind()) {
      case SILLocation::NoneKind:
        assert(L.isAutoGenerated() && "This kind shouldn't be printed.");
        break;
      case SILLocation::RegularKind:
        break;
      case SILLocation::ReturnKind:
        *this << ":return";
        break;
      case SILLocation::ImplicitReturnKind:
        *this << ":imp_return";
        break;
      case SILLocation::InlinedKind:
        *this << ":inlined";
        break;
      case SILLocation::MandatoryInlinedKind:
        *this << ":minlined";
        break;
      case SILLocation::CleanupKind:
        *this << ":cleanup";
        break;
      case SILLocation::ArtificialUnreachableKind:
        *this << ":art_unreach";
        break;
      }
      if (L.isSILFile())
        *this << ":sil";
      if (L.isAutoGenerated())
        *this << ":auto_gen";
      if (L.isInPrologue())
        *this << ":in_prologue";
    }
    if (L.isNull()) {
      if (!printedSlashes) {
        PrintState.OS.PadToColumn(50);
        *this << "//";
      }
      if (L.isInTopLevel())
        *this << " top_level";
      else if (L.isAutoGenerated())
        *this << " auto_gen";
      else
        *this << " no_loc";
      if (L.isInPrologue())
        *this << ":in_prologue";
    }

    if (!DS)
      return;

    // Print inlined-at location, if any.
    const SILDebugScope *CS = DS;
    while ((CS = CS->InlinedCallSite)) {
      *this << ": ";
      if (auto *InlinedF = CS->getInlinedFunction())
        *this << demangleSymbol(InlinedF->getName());
      else
        *this << '?';
      *this << " perf_inlined_at ";
      auto CallSite = CS->Loc;
      if (!CallSite.isNull() && CallSite.isASTNode())
        CallSite.getSourceLoc().print(
            PrintState.OS, M.getASTContext().SourceMgr, LastBufferID);
      else
        *this << "?";
    }
  }

  void printInstOpCode(const SILInstruction *I) {
    *this << getSILInstructionName(I->getKind()) << " ";
  }

  void print(const SILInstruction *I) {
    if (auto *FRI = dyn_cast<FunctionRefInst>(I))
      *this << "  // function_ref "
            << demangleSymbol(FRI->getReferencedFunction()->getName())
            << "\n";

    *this << "  ";

    // Print results.
    auto results = I->getResults();
    if (results.size() == 1 &&
        I->isStaticInitializerInst() &&
        I == &I->getParent()->back()) {
      *this << "%initval = ";
    } else if (results.size() == 1) {
      ID Name = Ctx.getID(results[0]);
      *this << Name << " = ";
    } else if (results.size() > 1) {
      *this << '(';
      bool first = true;
      for (auto result : results) {
        if (first) {
          first = false;
        } else {
          *this << ", ";
        }
        ID Name = Ctx.getID(result);
        *this << Name;
      }
      *this << ") = ";
    }

    // Print the opcode.
    printInstOpCode(I);

    // Use the visitor to print the rest of the instruction.
    visit(const_cast<SILInstruction*>(I));

    // Maybe print debugging information.
    bool printedSlashes = false;
    if (Ctx.printDebugInfo() && !I->isStaticInitializerInst()) {
      auto &SM = I->getModule().getASTContext().SourceMgr;
      printDebugLocRef(I->getLoc(), SM);
      printDebugScopeRef(I->getDebugScope(), SM);
    }
    printedSlashes = printTypeDependentOperands(I);

    // Print users, or id for valueless instructions.
    printedSlashes = printUsersOfSILNode(I, printedSlashes);

    // Print SIL location.
    if (Ctx.printVerbose()) {
      printSILLocation(I->getLoc(), I->getModule(), I->getDebugScope(),
                       printedSlashes);
    }
    
    *this << '\n';
  }

  void print(const SILNode *node) {
    switch (node->getKind()) {
#define INST(ID, PARENT) \
    case SILNodeKind::ID:
#include "swift/SIL/SILNodes.def"
      print(cast<SILInstruction>(node));
      return;

#define ARGUMENT(ID, PARENT) \
    case SILNodeKind::ID:
#include "swift/SIL/SILNodes.def"
      printSILArgument(cast<SILArgument>(node));
      return;

    case SILNodeKind::SILUndef:
      printSILUndef(cast<SILUndef>(node));
      return;

#define MULTIPLE_VALUE_INST_RESULT(ID, PARENT) \
    case SILNodeKind::ID:
#include "swift/SIL/SILNodes.def"
      printSILMultipleValueInstructionResult(
          cast<MultipleValueInstructionResult>(node));
      return;
    }
    llvm_unreachable("bad kind");
  }

  void printSILArgument(const SILArgument *arg) {
    // This should really only happen during debugging.
    *this << Ctx.getID(arg) << " = argument of "
          << Ctx.getID(arg->getParent()) << " : " << arg->getType();

    // Print users.
    (void) printUsersOfSILNode(arg, false);

    *this << '\n';
  }

  void printSILUndef(const SILUndef *undef) {
    // This should really only happen during debugging.
    *this << "undef<" << undef->getType() << ">\n";
  }

  void printSILMultipleValueInstructionResult(
      const MultipleValueInstructionResult *result) {
    // This should really only happen during debugging.
    if (result->getParent()->getNumResults() == 1) {
      *this << "**" << Ctx.getID(result) << "** = ";
    } else {
      *this << '(';
      interleave(result->getParent()->getResults(),
                 [&](SILValue value) {
                   if (value == SILValue(result)) {
                     *this << "**" << Ctx.getID(result) << "**";
                     return;
                   }
                   *this << Ctx.getID(value);
                 },
                 [&] { *this << ", "; });
      *this << ')';
    }

    *this << " = ";
    printInstOpCode(result->getParent());
    auto *nonConstParent =
        const_cast<MultipleValueInstruction *>(result->getParent());
    visit(static_cast<SILInstruction *>(nonConstParent));

    // Print users.
    (void)printUsersOfSILNode(result, false);

    *this << '\n';
  }

  void printInContext(const SILNode *node) {
    auto sortByID = [&](const SILNode *a, const SILNode *b) {
      return Ctx.getID(a).Number < Ctx.getID(b).Number;
    };

    if (auto *I = dyn_cast<SILInstruction>(node)) {
      auto operands = map<SmallVector<SILValue,4>>(I->getAllOperands(),
                                                   [](Operand const &o) {
                                                     return o.get();
                                                   });
      std::sort(operands.begin(), operands.end(), sortByID);
      for (auto &operand : operands) {
        *this << "   ";
        print(operand);
      }
    }
    
    *this << "-> ";
    print(node);

    if (auto V = dyn_cast<ValueBase>(node)) {    
      auto users = map<SmallVector<const SILInstruction*,4>>(V->getUses(),
                                                       [](Operand *o) {
                                                         return o->getUser();
                                                       });
      std::sort(users.begin(), users.end(), sortByID);
      for (auto &user : users) {
        *this << "   ";
        print(user);
      }
    }
  }

  void printDebugVar(Optional<SILDebugVariable> Var) {
    if (!Var || Var->Name.empty())
      return;
    if (Var->Constant)
      *this << ", let";
    else
      *this << ", var";
    *this << ", name \"" << Var->Name << '"';
    if (Var->ArgNo)
      *this << ", argno " << Var->ArgNo;
  }

  void visitAllocStackInst(AllocStackInst *AVI) {
    *this << AVI->getElementType();
    printDebugVar(AVI->getVarInfo());
  }

  void printAllocRefInstBase(AllocRefInstBase *ARI) {
    if (ARI->isObjC())
      *this << "[objc] ";
    if (ARI->canAllocOnStack())
      *this << "[stack] ";
    auto Types = ARI->getTailAllocatedTypes();
    auto Counts = ARI->getTailAllocatedCounts();
    for (unsigned Idx = 0, NumTypes = Types.size(); Idx < NumTypes; ++Idx) {
      *this << "[tail_elems " << Types[Idx] << " * "
            << getIDAndType(Counts[Idx].get()) << "] ";
    }
  }

  void visitAllocRefInst(AllocRefInst *ARI) {
    printAllocRefInstBase(ARI);
    *this << ARI->getType();
  }

  void visitAllocRefDynamicInst(AllocRefDynamicInst *ARDI) {
    printAllocRefInstBase(ARDI);
    *this << getIDAndType(ARDI->getMetatypeOperand());
    *this << ", " << ARDI->getType();
  }

  void visitAllocValueBufferInst(AllocValueBufferInst *AVBI) {
    *this << AVBI->getValueType() << " in " << getIDAndType(AVBI->getOperand());
  }

  void visitAllocBoxInst(AllocBoxInst *ABI) {
    *this << ABI->getType();
    printDebugVar(ABI->getVarInfo());
  }

  void printSubstitutions(SubstitutionMap Subs,
                          GenericSignature *Sig = nullptr) {
    if (!Subs.hasAnySubstitutableParams()) return;

    // FIXME: This is a hack to cope with cases where the substitution map uses
    // a generic signature that's close-to-but-not-the-same-as expected.
    auto genericSig = Sig ? Sig : Subs.getGenericSignature();

    *this << '<';
    bool first = true;
    for (auto gp : genericSig->getGenericParams()) {
      if (first) first = false;
      else *this << ", ";

      *this << Type(gp).subst(Subs);
    }
    *this << '>';
  }

  template <class Inst>
  void visitApplyInstBase(Inst *AI) {
    *this << Ctx.getID(AI->getCallee());
    printSubstitutions(AI->getSubstitutionMap(),
                       AI->getOrigCalleeType()->getGenericSignature());
    *this << '(';
    interleave(AI->getArguments(),
               [&](const SILValue &arg) { *this << Ctx.getID(arg); },
               [&] { *this << ", "; });
    *this << ") : ";
    if (auto callee = AI->getCallee())
      *this << callee->getType();
    else
      *this << "<<NULL CALLEE>>";
  }

  void visitApplyInst(ApplyInst *AI) {
    if (AI->isNonThrowing())
      *this << "[nothrow] ";
    visitApplyInstBase(AI);
  }

  void visitBeginApplyInst(BeginApplyInst *AI) {
    if (AI->isNonThrowing())
      *this << "[nothrow] ";
    visitApplyInstBase(AI);
  }

  void visitTryApplyInst(TryApplyInst *AI) {
    visitApplyInstBase(AI);
    *this << ", normal " << Ctx.getID(AI->getNormalBB());
    *this << ", error " << Ctx.getID(AI->getErrorBB());
  }

  void visitPartialApplyInst(PartialApplyInst *CI) {
    switch (CI->getFunctionType()->getCalleeConvention()) {
    case ParameterConvention::Direct_Owned:
      // Default; do nothing.
      break;
    case ParameterConvention::Direct_Guaranteed:
      *this << "[callee_guaranteed] ";
      break;
    
    // Should not apply to callees.
    case ParameterConvention::Direct_Unowned:
    case ParameterConvention::Indirect_In:
    case ParameterConvention::Indirect_In_Constant:
    case ParameterConvention::Indirect_Inout:
    case ParameterConvention::Indirect_In_Guaranteed:
    case ParameterConvention::Indirect_InoutAliasable:
      llvm_unreachable("unexpected callee convention!");
    }
    visitApplyInstBase(CI);
  }

  void visitAbortApplyInst(AbortApplyInst *AI) {
    *this << Ctx.getID(AI->getOperand());
  }

  void visitEndApplyInst(EndApplyInst *AI) {
    *this << Ctx.getID(AI->getOperand());
  }

  /// SWIFT_ENABLE_TENSORFLOW
  void visitGradientInst(GradientInst *GI) {
    auto &indices = GI->getIndices();
    *this << "[source " << indices.source << "] ";
    if (!indices.parameters.empty()) {
      *this << "[wrt ";
      interleave(indices.parameters.set_bits(), [&](unsigned idx) {
        *this << idx;
      }, [&]{
        *this << ", ";
      });
      *this << "] ";
    }
    auto options = GI->getOptions();
    if (options.contains(SILGradientFlags::Seedable))
      *this << "[seedable] ";
    if (options.contains(SILGradientFlags::PreservingResult))
      *this << "[preserving_result] ";
    if (options.contains(SILGradientFlags::Delayed))
      *this << "[delayed] ";
    *this << getIDAndType(GI->getOriginal());
  }

  void visitFunctionRefInst(FunctionRefInst *FRI) {
    FRI->getReferencedFunction()->printName(PrintState.OS);
    *this << " : " << FRI->getType();
  }
  
  void visitBuiltinInst(BuiltinInst *BI) {
    *this << QuotedString(BI->getName().str());
    printSubstitutions(BI->getSubstitutions());
    *this << "(";
    
    interleave(BI->getArguments(), [&](SILValue v) {
      *this << getIDAndType(v);
    }, [&]{
      *this << ", ";
    });
    
    *this << ") : ";
    *this << BI->getType();
  }

  // SWIFT_ENABLE_TENSORFLOW
  void visitSymbolicValue(SymbolicValue v) {
    switch (v.getKind()) {
    case SymbolicValue::Integer: {
      APInt intValue = v.getIntegerValue();
      *this << "i" << intValue.getBitWidth() << " " << intValue;
      return;
    }
    case SymbolicValue::Float: {
      APFloat floatValue = v.getFloatValue();
      *this << "f" << APFloat::getSizeInBits(floatValue.getSemantics()) << " ";

      APInt bits = floatValue.bitcastToAPInt();
      *this << "0x" << bits.toString(16, /*Signed*/ false);
      *this << " ";

      SmallString<12> decimal;
      floatValue.toString(decimal);
      *this << "/* " << decimal << " */";
      return;
    }
    case SymbolicValue::String:
      *this << QuotedString(v.getStringValue());
      return;
    case SymbolicValue::Metatype:
      *this << SILType::getPrimitiveObjectType(v.getMetatypeValue());
      return;
    case SymbolicValue::Function: {
      auto function = v.getFunctionValue();
      *this << "@" << function->getName();
      *this << " : $" << function->getLoweredFunctionType();
      return;
    }
    case SymbolicValue::Aggregate: {
      *this << '(';
      interleave(v.getAggregateValue(), [&](SymbolicValue element) {
        visitSymbolicValue(element);
      }, [&] {
        *this << ", ";
      });
      *this << ')';
      return;
    }
    case SymbolicValue::Enum:
      *this << SILDeclRef(v.getEnumValue(), SILDeclRef::Kind::EnumElement);
      return;
    case SymbolicValue::EnumWithPayload:
      *this << '(';
      *this << SILDeclRef(v.getEnumValue(), SILDeclRef::Kind::EnumElement);
      *this << ", ";
      visitSymbolicValue(v.getEnumPayloadValue());
      *this << ')';
      return;
    case SymbolicValue::Array: {
      CanType elementType;
      auto elements = v.getArrayValue(elementType);

      *this << "[$" << elementType << ": ";
      interleave(elements, [&](SymbolicValue element) {
        visitSymbolicValue(element);
      }, [&] {
        *this << ", ";
      });
      *this << ']';
      return;
    }
    case SymbolicValue::UninitMemory:
    case SymbolicValue::Unknown:
    case SymbolicValue::Address:
      llvm_unreachable("Unimplemented SymbolicValue case");
    }
  }

  // SWIFT_ENABLE_TENSORFLOW
  void visitGraphOperationInst(GraphOperationInst *GI) {
    *this << QuotedString(GI->getName().str());

    *this << "(";
    interleave(GI->getArguments(), [&](SILValue v) {
      *this << getIDAndType(v);
    }, [&] {
      *this << ", ";
    });
    *this << ")";

    if (GI->getNumAttributes()) {
      *this << " {";
      interleave(GI->getAttributes(), [&](GraphOperationAttribute attr) {
        *this << attr.name.str();
        *this << ": ";
        visitSymbolicValue(attr.value);
      }, [&] {
        *this << ", ";
      });
      *this << "}";
    }

    *this << " : ";
    interleave(GI->getResultTypes(), [&](SILType type) {
      *this << type;
    }, [&] {
      *this << ", ";
    });
  }
  
  void visitAllocGlobalInst(AllocGlobalInst *AGI) {
    if (AGI->getReferencedGlobal()) {
      AGI->getReferencedGlobal()->printName(PrintState.OS);
    } else {
      *this << "<<placeholder>>";
    }
  }
  
  void visitGlobalAddrInst(GlobalAddrInst *GAI) {
    if (GAI->getReferencedGlobal()) {
      GAI->getReferencedGlobal()->printName(PrintState.OS);
    } else {
      *this << "<<placeholder>>";
    }
    *this << " : " << GAI->getType();
  }

  void visitGlobalValueInst(GlobalValueInst *GVI) {
    GVI->getReferencedGlobal()->printName(PrintState.OS);
    *this << " : " << GVI->getType();
  }

  void visitIntegerLiteralInst(IntegerLiteralInst *ILI) {
    const auto &lit = ILI->getValue();
    *this << ILI->getType() << ", " << lit;
  }
  void visitFloatLiteralInst(FloatLiteralInst *FLI) {
    *this << FLI->getType() << ", 0x";
    APInt bits = FLI->getBits();
    *this << bits.toString(16, /*Signed*/ false);
    llvm::SmallString<12> decimal;
    FLI->getValue().toString(decimal);
    *this << " // " << decimal;
  }
  static StringRef getStringEncodingName(StringLiteralInst::Encoding kind) {
    switch (kind) {
<<<<<<< HEAD
    // SWIFT_ENABLE_TENSORFLOW
=======
>>>>>>> b8cb40b9
    case StringLiteralInst::Encoding::Bytes: return "bytes ";
    case StringLiteralInst::Encoding::UTF8: return "utf8 ";
    case StringLiteralInst::Encoding::UTF16: return "utf16 ";
    case StringLiteralInst::Encoding::ObjCSelector: return "objc_selector ";
    }
    llvm_unreachable("bad string literal encoding");
  }

  void visitStringLiteralInst(StringLiteralInst *SLI) {
    *this << getStringEncodingName(SLI->getEncoding());

<<<<<<< HEAD
    // SWIFT_ENABLE_TENSORFLOW
=======
>>>>>>> b8cb40b9
    if (SLI->getEncoding() != StringLiteralInst::Encoding::Bytes) {
      // FIXME: this isn't correct: this doesn't properly handle translating
      // UTF16 into UTF8, and the SIL parser always parses as UTF8.
      *this << QuotedString(SLI->getValue());
      return;
    }

    // "Bytes" are always output in a hexadecimal form.
    *this << '"' << llvm::toHex(SLI->getValue()) << '"';
  }

  static StringRef
  getStringEncodingName(ConstStringLiteralInst::Encoding kind) {
    switch (kind) {
    case ConstStringLiteralInst::Encoding::UTF8:
      return "utf8 ";
    case ConstStringLiteralInst::Encoding::UTF16:
      return "utf16 ";
    }
    llvm_unreachable("bad string literal encoding");
  }

  void visitConstStringLiteralInst(ConstStringLiteralInst *SLI) {
    *this << getStringEncodingName(SLI->getEncoding())
          << QuotedString(SLI->getValue());
  }

  void printLoadOwnershipQualifier(LoadOwnershipQualifier Qualifier) {
    switch (Qualifier) {
    case LoadOwnershipQualifier::Unqualified:
      return;
    case LoadOwnershipQualifier::Take:
      *this << "[take] ";
      return;
    case LoadOwnershipQualifier::Copy:
      *this << "[copy] ";
      return;
    case LoadOwnershipQualifier::Trivial:
      *this << "[trivial] ";
      return;
    }
  }

  void visitLoadInst(LoadInst *LI) {
    printLoadOwnershipQualifier(LI->getOwnershipQualifier());
    *this << getIDAndType(LI->getOperand());
  }

  void visitLoadBorrowInst(LoadBorrowInst *LBI) {
    *this << getIDAndType(LBI->getOperand());
  }

  void visitBeginBorrowInst(BeginBorrowInst *LBI) {
    *this << getIDAndType(LBI->getOperand());
  }

  void printStoreOwnershipQualifier(StoreOwnershipQualifier Qualifier) {
    switch (Qualifier) {
    case StoreOwnershipQualifier::Unqualified:
      return;
    case StoreOwnershipQualifier::Init:
      *this << "[init] ";
      return;
    case StoreOwnershipQualifier::Assign:
      *this << "[assign] ";
      return;
    case StoreOwnershipQualifier::Trivial:
      *this << "[trivial] ";
      return;
    }
  }

  void visitStoreInst(StoreInst *SI) {
    *this << Ctx.getID(SI->getSrc()) << " to ";
    printStoreOwnershipQualifier(SI->getOwnershipQualifier());
    *this << getIDAndType(SI->getDest());
  }

  void visitStoreBorrowInst(StoreBorrowInst *SI) {
    *this << Ctx.getID(SI->getSrc()) << " to ";
    *this << getIDAndType(SI->getDest());
  }

  void visitEndBorrowInst(EndBorrowInst *EBI) {
    *this << Ctx.getID(EBI->getBorrowedValue()) << " from "
          << Ctx.getID(EBI->getOriginalValue()) << " : "
          << EBI->getBorrowedValue()->getType() << ", "
          << EBI->getOriginalValue()->getType();
  }

  void visitEndBorrowArgumentInst(EndBorrowArgumentInst *EBAI) {
    *this << getIDAndType(EBAI->getOperand());
  }

  void visitAssignInst(AssignInst *AI) {
    *this << Ctx.getID(AI->getSrc()) << " to " << getIDAndType(AI->getDest());
  }

  void visitMarkUninitializedInst(MarkUninitializedInst *MU) {
    switch (MU->getKind()) {
    case MarkUninitializedInst::Var: *this << "[var] "; break;
    case MarkUninitializedInst::RootSelf:  *this << "[rootself] "; break;
    case MarkUninitializedInst::CrossModuleRootSelf:
      *this << "[crossmodulerootself] ";
      break;
    case MarkUninitializedInst::DerivedSelf:  *this << "[derivedself] "; break;
    case MarkUninitializedInst::DerivedSelfOnly:
      *this << "[derivedselfonly] ";
      break;
    case MarkUninitializedInst::DelegatingSelf: *this << "[delegatingself] ";break;
    }
    
    *this << getIDAndType(MU->getOperand());
  }
  void visitMarkUninitializedBehaviorInst(MarkUninitializedBehaviorInst *MU) {
    *this << Ctx.getID(MU->getInitStorageFunc());
    printSubstitutions(MU->getInitStorageSubstitutions());
    *this << '(' << Ctx.getID(MU->getStorage())
          << ") : " << MU->getInitStorageFunc()->getType() << ", "
          << Ctx.getID(MU->getSetterFunc());
    printSubstitutions(MU->getSetterSubstitutions());
    *this << '(' << Ctx.getID(MU->getSelf())
          << ") : " << MU->getSetterFunc()->getType();
  }
  void visitMarkFunctionEscapeInst(MarkFunctionEscapeInst *MFE) {
    interleave(MFE->getElements(),
               [&](SILValue Var) { *this << getIDAndType(Var); },
               [&] { *this << ", "; });
  }

  void visitDebugValueInst(DebugValueInst *DVI) {
    *this << getIDAndType(DVI->getOperand());
    printDebugVar(DVI->getVarInfo());
  }

  void visitDebugValueAddrInst(DebugValueAddrInst *DVAI) {
    *this << getIDAndType(DVAI->getOperand());
    printDebugVar(DVAI->getVarInfo());
  }

#define NEVER_LOADABLE_CHECKED_REF_STORAGE(Name, ...) \
  void visitLoad##Name##Inst(Load##Name##Inst *LI) { \
    if (LI->isTake()) \
      *this << "[take] "; \
    *this << getIDAndType(LI->getOperand()); \
  } \
  void visitStore##Name##Inst(Store##Name##Inst *SI) { \
    *this << Ctx.getID(SI->getSrc()) << " to "; \
    if (SI->isInitializationOfDest()) \
      *this << "[initialization] "; \
    *this << getIDAndType(SI->getDest()); \
  }
#define SOMETIMES_LOADABLE_CHECKED_REF_STORAGE(Name, ...) \
  NEVER_LOADABLE_CHECKED_REF_STORAGE(Name, "...")
#include "swift/AST/ReferenceStorage.def"

  void visitCopyAddrInst(CopyAddrInst *CI) {
    if (CI->isTakeOfSrc())
      *this << "[take] ";
    *this << Ctx.getID(CI->getSrc()) << " to ";
    if (CI->isInitializationOfDest())
      *this << "[initialization] ";
    *this << getIDAndType(CI->getDest());
  }

  void visitBindMemoryInst(BindMemoryInst *BI) {
    *this << getIDAndType(BI->getBase()) << ", ";
    *this << getIDAndType(BI->getIndex()) << " to ";
    *this << BI->getBoundType();
  }
  
  void visitUnconditionalCheckedCastInst(UnconditionalCheckedCastInst *CI) {
    *this << getIDAndType(CI->getOperand()) << " to " << CI->getType();
  }
  
  void visitCheckedCastBranchInst(CheckedCastBranchInst *CI) {
    if (CI->isExact())
      *this << "[exact] ";
    *this << getIDAndType(CI->getOperand()) << " to " << CI->getCastType()
          << ", " << Ctx.getID(CI->getSuccessBB()) << ", "
          << Ctx.getID(CI->getFailureBB());
    if (CI->getTrueBBCount())
      *this << " !true_count(" << CI->getTrueBBCount().getValue() << ")";
    if (CI->getFalseBBCount())
      *this << " !false_count(" << CI->getFalseBBCount().getValue() << ")";
  }

  void visitCheckedCastValueBranchInst(CheckedCastValueBranchInst *CI) {
    *this << getIDAndType(CI->getOperand()) << " to " << CI->getCastType()
          << ", " << Ctx.getID(CI->getSuccessBB()) << ", "
          << Ctx.getID(CI->getFailureBB());
  }

  void visitUnconditionalCheckedCastAddrInst(UnconditionalCheckedCastAddrInst *CI) {
    *this << CI->getSourceType() << " in " << getIDAndType(CI->getSrc())
          << " to " << CI->getTargetType() << " in "
          << getIDAndType(CI->getDest());
  }

  void visitUnconditionalCheckedCastValueInst(
      UnconditionalCheckedCastValueInst *CI) {
    *this << getIDAndType(CI->getOperand()) << " to " << CI->getType();
  }

  void visitCheckedCastAddrBranchInst(CheckedCastAddrBranchInst *CI) {
    *this << getCastConsumptionKindName(CI->getConsumptionKind()) << ' '
          << CI->getSourceType() << " in " << getIDAndType(CI->getSrc())
          << " to " << CI->getTargetType() << " in "
          << getIDAndType(CI->getDest()) << ", "
          << Ctx.getID(CI->getSuccessBB()) << ", "
          << Ctx.getID(CI->getFailureBB());
    if (CI->getTrueBBCount())
      *this << " !true_count(" << CI->getTrueBBCount().getValue() << ")";
    if (CI->getFalseBBCount())
      *this << " !false_count(" << CI->getFalseBBCount().getValue() << ")";
  }

  void printUncheckedConversionInst(ConversionInst *CI, SILValue operand) {
    *this << getIDAndType(operand) << " to " << CI->getType();
  }

  void visitUncheckedOwnershipConversionInst(
      UncheckedOwnershipConversionInst *UOCI) {
    *this << getIDAndType(UOCI->getOperand()) << ", "
          << "@" << UOCI->getOperand().getOwnershipKind() << " to "
          << "@" << UOCI->getConversionOwnershipKind();
  }

  void visitConvertFunctionInst(ConvertFunctionInst *CI) {
    printUncheckedConversionInst(CI, CI->getOperand());
  }
  void visitConvertEscapeToNoEscapeInst(ConvertEscapeToNoEscapeInst *CI) {
    *this << (CI->isLifetimeGuaranteed() ? "" : "[not_guaranteed] ")
          << (CI->isEscapedByUser() ? "[escaped] " : "")
          << getIDAndType(CI->getOperand()) << " to " << CI->getType();
  }
  void visitThinFunctionToPointerInst(ThinFunctionToPointerInst *CI) {
    printUncheckedConversionInst(CI, CI->getOperand());
  }
  void visitPointerToThinFunctionInst(PointerToThinFunctionInst *CI) {
    printUncheckedConversionInst(CI, CI->getOperand());
  }
  void visitUpcastInst(UpcastInst *CI) {
    printUncheckedConversionInst(CI, CI->getOperand());
  }
  void visitAddressToPointerInst(AddressToPointerInst *CI) {
    printUncheckedConversionInst(CI, CI->getOperand());
  }
  void visitPointerToAddressInst(PointerToAddressInst *CI) {
    *this << getIDAndType(CI->getOperand()) << " to ";
    if (CI->isStrict())
      *this << "[strict] ";
    if (CI->isInvariant())
      *this << "[invariant] ";
    *this << CI->getType();
  }
  void visitUncheckedRefCastInst(UncheckedRefCastInst *CI) {
    printUncheckedConversionInst(CI, CI->getOperand());
  }
  void visitUncheckedRefCastAddrInst(UncheckedRefCastAddrInst *CI) {
    *this << ' ' << CI->getSourceType() << " in " << getIDAndType(CI->getSrc())
          << " to " << CI->getTargetType() << " in "
          << getIDAndType(CI->getDest());
  }
  void visitUncheckedAddrCastInst(UncheckedAddrCastInst *CI) {
    printUncheckedConversionInst(CI, CI->getOperand());
  }
  void visitUncheckedTrivialBitCastInst(UncheckedTrivialBitCastInst *CI) {
    printUncheckedConversionInst(CI, CI->getOperand());
  }
  void visitUncheckedBitwiseCastInst(UncheckedBitwiseCastInst *CI) {
    printUncheckedConversionInst(CI, CI->getOperand());
  }
  void visitRefToRawPointerInst(RefToRawPointerInst *CI) {
    printUncheckedConversionInst(CI, CI->getOperand());
  }
  void visitRawPointerToRefInst(RawPointerToRefInst *CI) {
    printUncheckedConversionInst(CI, CI->getOperand());
  }

#define LOADABLE_REF_STORAGE(Name, ...) \
  void visitRefTo##Name##Inst(RefTo##Name##Inst *CI) { \
    printUncheckedConversionInst(CI, CI->getOperand()); \
  } \
  void visit##Name##ToRefInst(Name##ToRefInst *CI) { \
    printUncheckedConversionInst(CI, CI->getOperand()); \
  }
#include "swift/AST/ReferenceStorage.def"
  void visitThinToThickFunctionInst(ThinToThickFunctionInst *CI) {
    printUncheckedConversionInst(CI, CI->getOperand());
  }
  void visitThickToObjCMetatypeInst(ThickToObjCMetatypeInst *CI) {
    printUncheckedConversionInst(CI, CI->getOperand());
  }
  void visitObjCToThickMetatypeInst(ObjCToThickMetatypeInst *CI) {
    printUncheckedConversionInst(CI, CI->getOperand());
  }
  void visitObjCMetatypeToObjectInst(ObjCMetatypeToObjectInst *CI) {
    printUncheckedConversionInst(CI, CI->getOperand());
  }
  void visitObjCExistentialMetatypeToObjectInst(
                                      ObjCExistentialMetatypeToObjectInst *CI) {
    printUncheckedConversionInst(CI, CI->getOperand());
  }
  void visitObjCProtocolInst(ObjCProtocolInst *CI) {
    *this << "#" << CI->getProtocol()->getName() << " : " << CI->getType();
  }
  
  void visitRefToBridgeObjectInst(RefToBridgeObjectInst *I) {
    *this << getIDAndType(I->getConverted()) << ", "
          << getIDAndType(I->getBitsOperand());
  }
  
  void visitBridgeObjectToRefInst(BridgeObjectToRefInst *I) {
    printUncheckedConversionInst(I, I->getOperand());
  }
  void visitBridgeObjectToWordInst(BridgeObjectToWordInst *I) {
    printUncheckedConversionInst(I, I->getOperand());
  }

  void visitCopyValueInst(CopyValueInst *I) {
    *this << getIDAndType(I->getOperand());
  }

#define ALWAYS_OR_SOMETIMES_LOADABLE_CHECKED_REF_STORAGE(Name, ...) \
  void visitCopy##Name##ValueInst(Copy##Name##ValueInst *I) { \
    *this << getIDAndType(I->getOperand()); \
  }
#include "swift/AST/ReferenceStorage.def"

  void visitDestroyValueInst(DestroyValueInst *I) {
    *this << getIDAndType(I->getOperand());
  }

  void visitStructInst(StructInst *SI) {
    *this << SI->getType() << " (";
    interleave(SI->getElements(),
               [&](const SILValue &V) { *this << getIDAndType(V); },
               [&] { *this << ", "; });
    *this << ')';
  }

  void visitObjectInst(ObjectInst *OI) {
    *this << OI->getType() << " (";
    interleave(OI->getBaseElements(),
               [&](const SILValue &V) { *this << getIDAndType(V); },
               [&] { *this << ", "; });
    if (!OI->getTailElements().empty()) {
      *this << ", [tail_elems] ";
      interleave(OI->getTailElements(),
                 [&](const SILValue &V) { *this << getIDAndType(V); },
                 [&] { *this << ", "; });
    }
    *this << ')';
  }

  void visitTupleInst(TupleInst *TI) {
    
    // Check to see if the type of the tuple can be inferred accurately from the
    // elements.
    bool SimpleType = true;
    for (auto &Elt : TI->getType().castTo<TupleType>()->getElements()) {
      if (Elt.hasName() || Elt.isVararg()) {
        SimpleType = false;
        break;
      }
    }
    
    // If the type is simple, just print the tuple elements.
    if (SimpleType) {
      *this << '(';
      interleave(TI->getElements(),
                 [&](const SILValue &V){ *this << getIDAndType(V); },
                 [&] { *this << ", "; });
      *this << ')';
    } else {
      // Otherwise, print the type, then each value.
      *this << TI->getType() << " (";
      interleave(TI->getElements(),
                 [&](const SILValue &V) { *this << Ctx.getID(V); },
                 [&] { *this << ", "; });
      *this << ')';
    }
  }
  
  void visitEnumInst(EnumInst *UI) {
    *this << UI->getType() << ", "
          << SILDeclRef(UI->getElement(), SILDeclRef::Kind::EnumElement);
    if (UI->hasOperand()) {
      *this << ", " << getIDAndType(UI->getOperand());
    }
  }

  void visitInitEnumDataAddrInst(InitEnumDataAddrInst *UDAI) {
    *this << getIDAndType(UDAI->getOperand()) << ", "
          << SILDeclRef(UDAI->getElement(), SILDeclRef::Kind::EnumElement);
  }
  
  void visitUncheckedEnumDataInst(UncheckedEnumDataInst *UDAI) {
    *this << getIDAndType(UDAI->getOperand()) << ", "
          << SILDeclRef(UDAI->getElement(), SILDeclRef::Kind::EnumElement);
  }
  
  void visitUncheckedTakeEnumDataAddrInst(UncheckedTakeEnumDataAddrInst *UDAI) {
    *this << getIDAndType(UDAI->getOperand()) << ", "
          << SILDeclRef(UDAI->getElement(), SILDeclRef::Kind::EnumElement);
  }
  
  void visitInjectEnumAddrInst(InjectEnumAddrInst *IUAI) {
    *this << getIDAndType(IUAI->getOperand()) << ", "
          << SILDeclRef(IUAI->getElement(), SILDeclRef::Kind::EnumElement);
  }
  
  void visitTupleExtractInst(TupleExtractInst *EI) {
    *this << getIDAndType(EI->getOperand()) << ", " << EI->getFieldNo();
  }

  void visitTupleElementAddrInst(TupleElementAddrInst *EI) {
    *this << getIDAndType(EI->getOperand()) << ", " << EI->getFieldNo();
  }
  void visitStructExtractInst(StructExtractInst *EI) {
    *this << getIDAndType(EI->getOperand()) << ", #";
    printFullContext(EI->getField()->getDeclContext(), PrintState.OS);
    *this << EI->getField()->getName().get();
  }
  void visitStructElementAddrInst(StructElementAddrInst *EI) {
    *this << getIDAndType(EI->getOperand()) << ", #";
    printFullContext(EI->getField()->getDeclContext(), PrintState.OS);
    *this << EI->getField()->getName().get();
  }
  void visitRefElementAddrInst(RefElementAddrInst *EI) {
    *this << getIDAndType(EI->getOperand()) << ", #";
    printFullContext(EI->getField()->getDeclContext(), PrintState.OS);
    *this << EI->getField()->getName().get();
  }

  void visitRefTailAddrInst(RefTailAddrInst *RTAI) {
    *this << getIDAndType(RTAI->getOperand()) << ", " << RTAI->getTailType();
  }

  void visitDestructureStructInst(DestructureStructInst *DSI) {
    *this << getIDAndType(DSI->getOperand());
  }

  void visitDestructureTupleInst(DestructureTupleInst *DTI) {
    *this << getIDAndType(DTI->getOperand());
  }

  void printMethodInst(MethodInst *I, SILValue Operand) {
    *this << getIDAndType(Operand) << ", " << I->getMember();
  }
  
  void visitClassMethodInst(ClassMethodInst *AMI) {
    printMethodInst(AMI, AMI->getOperand());
    *this << " : " << AMI->getMember().getDecl()->getInterfaceType();
    *this << ", ";
    *this << AMI->getType();
  }
  void visitSuperMethodInst(SuperMethodInst *AMI) {
    printMethodInst(AMI, AMI->getOperand());
    *this << " : " << AMI->getMember().getDecl()->getInterfaceType();
    *this << ", ";
    *this << AMI->getType();
  }
  void visitObjCMethodInst(ObjCMethodInst *AMI) {
    printMethodInst(AMI, AMI->getOperand());
    *this << " : " << AMI->getMember().getDecl()->getInterfaceType();
    *this << ", ";
    *this << AMI->getType();
  }
  void visitObjCSuperMethodInst(ObjCSuperMethodInst *AMI) {
    printMethodInst(AMI, AMI->getOperand());
    *this << " : " << AMI->getMember().getDecl()->getInterfaceType();
    *this << ", ";
    *this << AMI->getType();
  }
  void visitWitnessMethodInst(WitnessMethodInst *WMI) {
    PrintOptions QualifiedSILTypeOptions =
        PrintOptions::printQualifiedSILType();
    QualifiedSILTypeOptions.CurrentModule = WMI->getModule().getSwiftModule();
    *this << "$" << WMI->getLookupType() << ", " << WMI->getMember() << " : ";
    WMI->getMember().getDecl()->getInterfaceType().print(
        PrintState.OS, QualifiedSILTypeOptions);
    if (!WMI->getTypeDependentOperands().empty()) {
      *this << ", ";
      *this << getIDAndType(WMI->getTypeDependentOperands()[0].get());
    }
    *this << " : " << WMI->getType();
  }
  void visitOpenExistentialAddrInst(OpenExistentialAddrInst *OI) {
    if (OI->getAccessKind() == OpenedExistentialAccess::Immutable)
      *this << "immutable_access ";
    else
      *this << "mutable_access ";
    *this << getIDAndType(OI->getOperand()) << " to " << OI->getType();
  }
  void visitOpenExistentialRefInst(OpenExistentialRefInst *OI) {
    *this << getIDAndType(OI->getOperand()) << " to " << OI->getType();
  }
  void visitOpenExistentialMetatypeInst(OpenExistentialMetatypeInst *OI) {
    *this << getIDAndType(OI->getOperand()) << " to " << OI->getType();
  }
  void visitOpenExistentialBoxInst(OpenExistentialBoxInst *OI) {
    *this << getIDAndType(OI->getOperand()) << " to " << OI->getType();
  }
  void visitOpenExistentialBoxValueInst(OpenExistentialBoxValueInst *OI) {
    *this << getIDAndType(OI->getOperand()) << " to " << OI->getType();
  }
  void visitOpenExistentialValueInst(OpenExistentialValueInst *OI) {
    *this << getIDAndType(OI->getOperand()) << " to " << OI->getType();
  }
  void visitInitExistentialAddrInst(InitExistentialAddrInst *AEI) {
    *this << getIDAndType(AEI->getOperand()) << ", $"
          << AEI->getFormalConcreteType();
  }
  void visitInitExistentialValueInst(InitExistentialValueInst *AEI) {
    *this << getIDAndType(AEI->getOperand()) << ", $"
          << AEI->getFormalConcreteType() << ", " << AEI->getType();
  }
  void visitInitExistentialRefInst(InitExistentialRefInst *AEI) {
    *this << getIDAndType(AEI->getOperand()) << " : $"
          << AEI->getFormalConcreteType() << ", " << AEI->getType();
  }
  void visitInitExistentialMetatypeInst(InitExistentialMetatypeInst *AEI) {
    *this << getIDAndType(AEI->getOperand()) << ", " << AEI->getType();
  }
  void visitAllocExistentialBoxInst(AllocExistentialBoxInst *AEBI) {
    *this << AEBI->getExistentialType() << ", $"
          << AEBI->getFormalConcreteType();
  }
  void visitDeinitExistentialAddrInst(DeinitExistentialAddrInst *DEI) {
    *this << getIDAndType(DEI->getOperand());
  }
  void visitDeinitExistentialValueInst(DeinitExistentialValueInst *DEI) {
    *this << getIDAndType(DEI->getOperand());
  }
  void visitDeallocExistentialBoxInst(DeallocExistentialBoxInst *DEI) {
    *this << getIDAndType(DEI->getOperand()) << ", $" << DEI->getConcreteType();
  }
  void visitProjectBlockStorageInst(ProjectBlockStorageInst *PBSI) {
    *this << getIDAndType(PBSI->getOperand());
  }
  void visitInitBlockStorageHeaderInst(InitBlockStorageHeaderInst *IBSHI) {
    *this << getIDAndType(IBSHI->getBlockStorage()) << ", invoke "
          << Ctx.getID(IBSHI->getInvokeFunction());
    printSubstitutions(IBSHI->getSubstitutions());
    *this << " : " << IBSHI->getInvokeFunction()->getType()
          << ", type " << IBSHI->getType();
  }
  void visitValueMetatypeInst(ValueMetatypeInst *MI) {
    *this << MI->getType() << ", " << getIDAndType(MI->getOperand());
  }
  void visitExistentialMetatypeInst(ExistentialMetatypeInst *MI) {
    *this << MI->getType() << ", " << getIDAndType(MI->getOperand());
  }
  void visitMetatypeInst(MetatypeInst *MI) { *this << MI->getType(); }

  void visitFixLifetimeInst(FixLifetimeInst *RI) {
    *this << getIDAndType(RI->getOperand());
  }

  void visitEndLifetimeInst(EndLifetimeInst *ELI) {
    *this << getIDAndType(ELI->getOperand());
  }
  void visitValueToBridgeObjectInst(ValueToBridgeObjectInst *VBOI) {
    *this << getIDAndType(VBOI->getOperand());
  }
  void visitClassifyBridgeObjectInst(ClassifyBridgeObjectInst *CBOI) {
    *this << getIDAndType(CBOI->getOperand());
  }
  void visitMarkDependenceInst(MarkDependenceInst *MDI) {
    *this << getIDAndType(MDI->getValue()) << " on "
          << getIDAndType(MDI->getBase());
  }
  void visitCopyBlockInst(CopyBlockInst *RI) {
    *this << getIDAndType(RI->getOperand());
  }
  void visitCopyBlockWithoutEscapingInst(CopyBlockWithoutEscapingInst *RI) {
    *this << getIDAndType(RI->getBlock()) << " withoutEscaping "
          << getIDAndType(RI->getClosure());
  }
  void visitRefCountingInst(RefCountingInst *I) {
    if (I->isNonAtomic())
      *this << "[nonatomic] ";
    *this << getIDAndType(I->getOperand(0));
  }
  void visitStrongPinInst(StrongPinInst *I) {
    if (I->isNonAtomic())
      *this << "[nonatomic] ";
    *this << getIDAndType(I->getOperand());
  }
  void visitIsUniqueInst(IsUniqueInst *CUI) {
    *this << getIDAndType(CUI->getOperand());
  }
  void visitIsUniqueOrPinnedInst(IsUniqueOrPinnedInst *CUI) {
    *this << getIDAndType(CUI->getOperand());
  }
  void visitIsEscapingClosureInst(IsEscapingClosureInst *CUI) {
    if (CUI->getVerificationType())
      *this << "[objc] ";
    *this << getIDAndType(CUI->getOperand());
  }
  void visitDeallocStackInst(DeallocStackInst *DI) {
    *this << getIDAndType(DI->getOperand());
  }
  void visitDeallocRefInst(DeallocRefInst *DI) {
    if (DI->canAllocOnStack())
      *this << "[stack] ";
    *this << getIDAndType(DI->getOperand());
  }
  void visitDeallocPartialRefInst(DeallocPartialRefInst *DPI) {
    *this << getIDAndType(DPI->getInstance());
    *this << ", ";
    *this << getIDAndType(DPI->getMetatype());
  }
  void visitDeallocValueBufferInst(DeallocValueBufferInst *DVBI) {
    *this << DVBI->getValueType() << " in " << getIDAndType(DVBI->getOperand());
  }
  void visitDeallocBoxInst(DeallocBoxInst *DI) {
    *this << getIDAndType(DI->getOperand());
  }
  void visitDestroyAddrInst(DestroyAddrInst *DI) {
    *this << getIDAndType(DI->getOperand());
  }
  void visitProjectValueBufferInst(ProjectValueBufferInst *PVBI) {
    *this << PVBI->getValueType() << " in " << getIDAndType(PVBI->getOperand());
  }
  void visitProjectBoxInst(ProjectBoxInst *PBI) {
    *this << getIDAndType(PBI->getOperand()) << ", " << PBI->getFieldIndex();
  }
  void visitProjectExistentialBoxInst(ProjectExistentialBoxInst *PEBI) {
    *this << PEBI->getType().getObjectType()
          << " in " << getIDAndType(PEBI->getOperand());
  }
  void visitBeginAccessInst(BeginAccessInst *BAI) {
    *this << '[' << getSILAccessKindName(BAI->getAccessKind()) << "] ["
          << getSILAccessEnforcementName(BAI->getEnforcement()) << "] "
          << (BAI->hasNoNestedConflict() ? "[no_nested_conflict] " : "")
          << (BAI->isFromBuiltin() ? "[builtin] " : "")
          << getIDAndType(BAI->getOperand());
  }
  void visitEndAccessInst(EndAccessInst *EAI) {
    *this << (EAI->isAborting() ? "[abort] " : "")
          << getIDAndType(EAI->getOperand());
  }
  void visitBeginUnpairedAccessInst(BeginUnpairedAccessInst *BAI) {
    *this << '[' << getSILAccessKindName(BAI->getAccessKind()) << "] ["
          << getSILAccessEnforcementName(BAI->getEnforcement()) << "] "
          << (BAI->hasNoNestedConflict() ? "[no_nested_conflict] " : "")
          << (BAI->isFromBuiltin() ? "[builtin] " : "")
          << getIDAndType(BAI->getSource()) << ", " 
          << getIDAndType(BAI->getBuffer());
  }
  void visitEndUnpairedAccessInst(EndUnpairedAccessInst *EAI) {
    *this << (EAI->isAborting() ? "[abort] " : "") << '['
          << getSILAccessEnforcementName(EAI->getEnforcement()) << "] "
          << (EAI->isFromBuiltin() ? "[builtin] " : "")
          << getIDAndType(EAI->getOperand());
  }

  void visitCondFailInst(CondFailInst *FI) {
    *this << getIDAndType(FI->getOperand());
  }
  
  void visitIndexAddrInst(IndexAddrInst *IAI) {
    *this << getIDAndType(IAI->getBase()) << ", "
          << getIDAndType(IAI->getIndex());
  }

  void visitTailAddrInst(TailAddrInst *TAI) {
    *this << getIDAndType(TAI->getBase()) << ", "
          << getIDAndType(TAI->getIndex()) << ", " << TAI->getTailType();
  }

  void visitIndexRawPointerInst(IndexRawPointerInst *IAI) {
    *this << getIDAndType(IAI->getBase()) << ", "
          << getIDAndType(IAI->getIndex());
  }

  void visitUnreachableInst(UnreachableInst *UI) {}

  void visitReturnInst(ReturnInst *RI) {
    *this << getIDAndType(RI->getOperand());
  }
  
  void visitThrowInst(ThrowInst *TI) {
    *this << getIDAndType(TI->getOperand());
  }

  void visitUnwindInst(UnwindInst *UI) {
    // no operands
  }

  void visitYieldInst(YieldInst *YI) {
    auto values = YI->getYieldedValues();
    if (values.size() != 1) *this << '(';
    interleave(values,
               [&](SILValue value) { *this << getIDAndType(value); },
               [&] { *this << ", "; });
    if (values.size() != 1) *this << ')';
    *this << ", resume " << Ctx.getID(YI->getResumeBB())
          << ", unwind " << Ctx.getID(YI->getUnwindBB());
  }

  void visitSwitchValueInst(SwitchValueInst *SII) {
    *this << getIDAndType(SII->getOperand());
    for (unsigned i = 0, e = SII->getNumCases(); i < e; ++i) {
      SILValue value;
      SILBasicBlock *dest;
      std::tie(value, dest) = SII->getCase(i);
      *this << ", case " << Ctx.getID(value) << ": " << Ctx.getID(dest);
    }
    if (SII->hasDefault())
      *this << ", default " << Ctx.getID(SII->getDefaultBB());
  }
  
  void printSwitchEnumInst(SwitchEnumInstBase *SOI) {
    *this << getIDAndType(SOI->getOperand());
    for (unsigned i = 0, e = SOI->getNumCases(); i < e; ++i) {
      EnumElementDecl *elt;
      SILBasicBlock *dest;
      std::tie(elt, dest) = SOI->getCase(i);
      *this << ", case " << SILDeclRef(elt, SILDeclRef::Kind::EnumElement)
            << ": " << Ctx.getID(dest);
      if (SOI->getCaseCount(i)) {
        *this << " !case_count(" << SOI->getCaseCount(i).getValue() << ")";
      }
    }
    if (SOI->hasDefault()) {
      *this << ", default " << Ctx.getID(SOI->getDefaultBB());
      if (SOI->getDefaultCount()) {
        *this << " !default_count(" << SOI->getDefaultCount().getValue() << ")";
      }
    }
  }
  
  void visitSwitchEnumInst(SwitchEnumInst *SOI) {
    printSwitchEnumInst(SOI);
  }
  void visitSwitchEnumAddrInst(SwitchEnumAddrInst *SOI) {
    printSwitchEnumInst(SOI);
  }
  
  void printSelectEnumInst(SelectEnumInstBase *SEI) {
    *this << getIDAndType(SEI->getEnumOperand());

    for (unsigned i = 0, e = SEI->getNumCases(); i < e; ++i) {
      EnumElementDecl *elt;
      SILValue result;
      std::tie(elt, result) = SEI->getCase(i);
      *this << ", case " << SILDeclRef(elt, SILDeclRef::Kind::EnumElement)
            << ": " << Ctx.getID(result);
    }
    if (SEI->hasDefault())
      *this << ", default " << Ctx.getID(SEI->getDefaultResult());

    *this << " : " << SEI->getType();
  }

  void visitSelectEnumInst(SelectEnumInst *SEI) {
    printSelectEnumInst(SEI);
  }
  void visitSelectEnumAddrInst(SelectEnumAddrInst *SEI) {
    printSelectEnumInst(SEI);
  }

  void visitSelectValueInst(SelectValueInst *SVI) {
    *this << getIDAndType(SVI->getOperand());

    for (unsigned i = 0, e = SVI->getNumCases(); i < e; ++i) {
      SILValue casevalue;
      SILValue result;
      std::tie(casevalue, result) = SVI->getCase(i);
      *this << ", case " << Ctx.getID(casevalue) << ": " << Ctx.getID(result);
    }
    if (SVI->hasDefault())
      *this << ", default " << Ctx.getID(SVI->getDefaultResult());

    *this << " : " << SVI->getType();
  }
  
  void visitDynamicMethodBranchInst(DynamicMethodBranchInst *DMBI) {
    *this << getIDAndType(DMBI->getOperand()) << ", " << DMBI->getMember()
          << ", " << Ctx.getID(DMBI->getHasMethodBB()) << ", "
          << Ctx.getID(DMBI->getNoMethodBB());
  }

  void printBranchArgs(OperandValueArrayRef args) {
    if (args.empty()) return;

    *this << '(';
    interleave(args,
               [&](SILValue v) { *this << getIDAndType(v); },
               [&] { *this << ", "; });
    *this << ')';
  }
  
  void visitBranchInst(BranchInst *UBI) {
    *this << Ctx.getID(UBI->getDestBB());
    printBranchArgs(UBI->getArgs());
  }

  void visitCondBranchInst(CondBranchInst *CBI) {
    *this << Ctx.getID(CBI->getCondition()) << ", "
          << Ctx.getID(CBI->getTrueBB());
    printBranchArgs(CBI->getTrueArgs());
    *this << ", " << Ctx.getID(CBI->getFalseBB());
    printBranchArgs(CBI->getFalseArgs());
    if (CBI->getTrueBBCount())
      *this << " !true_count(" << CBI->getTrueBBCount().getValue() << ")";
    if (CBI->getFalseBBCount())
      *this << " !false_count(" << CBI->getFalseBBCount().getValue() << ")";
  }
  
  void visitKeyPathInst(KeyPathInst *KPI) {
    *this << KPI->getType() << ", ";
    
    auto pattern = KPI->getPattern();
    
    if (pattern->getGenericSignature()) {
      pattern->getGenericSignature()->print(PrintState.OS);
      *this << ' ';
    }
    
    *this << "(";
    
    if (!pattern->getObjCString().empty())
      *this << "objc \"" << pattern->getObjCString() << "\"; ";
    
    *this << "root $" << KPI->getPattern()->getRootType();

    for (auto &component : pattern->getComponents()) {
      *this << "; ";

      printKeyPathPatternComponent(component);
    }
    
    *this << ')';
    if (!KPI->getSubstitutions().empty()) {
      *this << ' ';
      printSubstitutions(KPI->getSubstitutions());
    }
    if (!KPI->getAllOperands().empty()) {
      *this << " (";
      
      interleave(KPI->getAllOperands(),
        [&](const Operand &operand) {
          *this << Ctx.getID(operand.get());
        }, [&]{
          *this << ", ";
        });
      
      *this << ")";
    }
  }
  
  void
  printKeyPathPatternComponent(const KeyPathPatternComponent &component) {
    auto printComponentIndices =
      [&](ArrayRef<KeyPathPatternComponent::Index> indices) {
        *this << '[';
        interleave(indices,
          [&](const KeyPathPatternComponent::Index &i) {
            *this << "%$" << i.Operand << " : $"
                  << i.FormalType << " : "
                  << i.LoweredType;
          }, [&]{
            *this << ", ";
          });
        *this << ']';
      };

    switch (auto kind = component.getKind()) {
    case KeyPathPatternComponent::Kind::StoredProperty: {
      auto prop = component.getStoredPropertyDecl();
      *this << "stored_property #";
      printValueDecl(prop, PrintState.OS);
      *this << " : $" << component.getComponentType();
      break;
    }
    case KeyPathPatternComponent::Kind::GettableProperty:
    case KeyPathPatternComponent::Kind::SettableProperty: {
      *this << (kind == KeyPathPatternComponent::Kind::GettableProperty
                  ? "gettable_property $" : "settable_property $")
            << component.getComponentType() << ", "
            << " id ";
      auto id = component.getComputedPropertyId();
      switch (id.getKind()) {
      case KeyPathPatternComponent::ComputedPropertyId::DeclRef: {
        auto declRef = id.getDeclRef();
        *this << declRef << " : "
              << declRef.getDecl()->getInterfaceType();
        break;
      }
      case KeyPathPatternComponent::ComputedPropertyId::Function: {
        id.getFunction()->printName(PrintState.OS);
        *this << " : " << id.getFunction()->getLoweredType();
        break;
      }
      case KeyPathPatternComponent::ComputedPropertyId::Property: {
        *this << "##";
        printValueDecl(id.getProperty(), PrintState.OS);
        break;
      }
      }
      *this << ", getter ";
      component.getComputedPropertyGetter()->printName(PrintState.OS);
      *this << " : "
            << component.getComputedPropertyGetter()->getLoweredType();
      if (kind == KeyPathPatternComponent::Kind::SettableProperty) {
        *this << ", setter ";
        component.getComputedPropertySetter()->printName(PrintState.OS);
        *this << " : "
              << component.getComputedPropertySetter()->getLoweredType();
      }
      
      if (!component.getSubscriptIndices().empty()) {
        *this << ", indices ";
        printComponentIndices(component.getSubscriptIndices());
        *this << ", indices_equals ";
        component.getSubscriptIndexEquals()->printName(PrintState.OS);
        *this << " : "
              << component.getSubscriptIndexEquals()->getLoweredType();
        *this << ", indices_hash ";
        component.getSubscriptIndexHash()->printName(PrintState.OS);
        *this << " : "
              << component.getSubscriptIndexHash()->getLoweredType();
      }
      
      if (auto external = component.getExternalDecl()) {
        *this << ", external #";
        printValueDecl(external, PrintState.OS);
        auto subs = component.getExternalSubstitutions();
        if (!subs.empty()) {
          printSubstitutions(subs);
        }
      }
      
      break;
    }
    case KeyPathPatternComponent::Kind::OptionalWrap:
    case KeyPathPatternComponent::Kind::OptionalChain:
    case KeyPathPatternComponent::Kind::OptionalForce: {
      switch (kind) {
      case KeyPathPatternComponent::Kind::OptionalWrap:
        *this << "optional_wrap : $";
        break;
      case KeyPathPatternComponent::Kind::OptionalChain:
        *this << "optional_chain : $";
        break;
      case KeyPathPatternComponent::Kind::OptionalForce:
        *this << "optional_force : $";
        break;
      default:
        llvm_unreachable("out of sync");
      }
      *this << component.getComponentType();
      break;
    }
    }
  }
};
} // end anonymous namespace

static void printBlockID(raw_ostream &OS, SILBasicBlock *bb) {
  SILPrintContext Ctx(OS);
  OS << Ctx.getID(bb);
}

void SILBasicBlock::printAsOperand(raw_ostream &OS, bool PrintType) {
  printBlockID(OS, this);
}

//===----------------------------------------------------------------------===//
// Printing for SILInstruction, SILBasicBlock, SILFunction, and SILModule
//===----------------------------------------------------------------------===//

void SILNode::dump() const {
  print(llvm::errs());
}

void SILNode::print(raw_ostream &OS) const {
  SILPrintContext Ctx(OS);
  SILPrinter(Ctx).print(this);
}

void SILInstruction::dump() const {
  print(llvm::errs());
}

void SingleValueInstruction::dump() const {
  SILInstruction::dump();
}

void SILInstruction::print(raw_ostream &OS) const {
  SILPrintContext Ctx(OS);
  SILPrinter(Ctx).print(this);
}

/// Pretty-print the SILBasicBlock to errs.
void SILBasicBlock::dump() const {
  print(llvm::errs());
}

/// Pretty-print the SILBasicBlock to the designated stream.
void SILBasicBlock::print(raw_ostream &OS) const {
  SILPrintContext Ctx(OS);

  // Print the debug scope (and compute if we didn't do it already).
  auto &SM = this->getParent()->getModule().getASTContext().SourceMgr;
  for (auto &I : *this) {
    SILPrinter P(Ctx);
    P.printDebugScope(I.getDebugScope(), SM);
  }

  SILPrinter(Ctx).print(this);
}

void SILBasicBlock::print(raw_ostream &OS, SILPrintContext &Ctx) const {
  SILPrinter(Ctx).print(this);
}

/// Pretty-print the SILFunction to errs.
void SILFunction::dump(bool Verbose) const {
  SILPrintContext Ctx(llvm::errs(), Verbose);
  print(Ctx);
}

// This is out of line so the debugger can find it.
void SILFunction::dump() const {
  dump(false);
}

void SILFunction::dump(const char *FileName) const {
  std::error_code EC;
  llvm::raw_fd_ostream os(FileName, EC, llvm::sys::fs::OpenFlags::F_None);
  print(os);
}

static StringRef getLinkageString(SILLinkage linkage) {
  switch (linkage) {
  case SILLinkage::Public: return "public ";
  case SILLinkage::PublicNonABI: return "non_abi ";
  case SILLinkage::Hidden: return "hidden ";
  case SILLinkage::Shared: return "shared ";
  case SILLinkage::Private: return "private ";
  case SILLinkage::PublicExternal: return "public_external ";
  case SILLinkage::HiddenExternal: return "hidden_external ";
  case SILLinkage::SharedExternal: return "shared_external ";
  case SILLinkage::PrivateExternal: return "private_external ";
  }
  llvm_unreachable("bad linkage");
}

static void printLinkage(llvm::raw_ostream &OS, SILLinkage linkage,
                         bool isDefinition) {
  if ((isDefinition && linkage == SILLinkage::DefaultForDefinition) ||
      (!isDefinition && linkage == SILLinkage::DefaultForDeclaration))
    return;

  OS << getLinkageString(linkage);
}

/// Pretty-print the SILFunction to the designated stream.
void SILFunction::print(SILPrintContext &PrintCtx) const {
  llvm::raw_ostream &OS = PrintCtx.OS();
  if (PrintCtx.printDebugInfo()) {
    auto &SM = getModule().getASTContext().SourceMgr;
    for (auto &BB : *this)
      for (auto &I : BB) {
        SILPrinter P(PrintCtx);
        P.printDebugScope(I.getDebugScope(), SM);
      }
    OS << "\n";
  }

  if (SILPrintGenericSpecializationInfo) {
    if (isSpecialization()) {
      printGenericSpecializationInfo(OS, "function", getName(),
                                     getSpecializationInfo());
    }
  }

  OS << "// " << demangleSymbol(getName()) << '\n';
  OS << "sil ";
  printLinkage(OS, getLinkage(), isDefinition());

  if (isTransparent())
    OS << "[transparent] ";

  switch (isSerialized()) {
  case IsNotSerialized: break;
  case IsSerializable: OS << "[serializable] "; break;
  case IsSerialized: OS << "[serialized] "; break;
  }

  switch (isThunk()) {
  case IsNotThunk: break;
  case IsThunk: OS << "[thunk] "; break;
  case IsSignatureOptimizedThunk:
    OS << "[signature_optimized_thunk] ";
    break;
  case IsReabstractionThunk: OS << "[reabstraction_thunk] "; break;
  }

  if (isGlobalInit())
    OS << "[global_init] ";
  if (isWeakLinked())
    OS << "[_weakLinked] ";

  switch (getInlineStrategy()) {
    case NoInline: OS << "[noinline] "; break;
    case AlwaysInline: OS << "[always_inline] "; break;
    case InlineDefault: break;
  }

  switch (getOptimizationMode()) {
    case OptimizationMode::NoOptimization: OS << "[Onone] "; break;
    case OptimizationMode::ForSpeed: OS << "[Ospeed] "; break;
    case OptimizationMode::ForSize: OS << "[Osize] "; break;
    default: break;
  }

  if (getEffectsKind() == EffectsKind::ReadOnly)
    OS << "[readonly] ";
  else if (getEffectsKind() == EffectsKind::ReadNone)
      OS << "[readnone] ";
  else if (getEffectsKind() == EffectsKind::ReadWrite)
    OS << "[readwrite] ";
  else if (getEffectsKind() == EffectsKind::ReleaseNone)
    OS << "[releasenone] ";

  for (auto &Attr : getSemanticsAttrs())
    OS << "[_semantics \"" << Attr << "\"] ";

  for (auto *Attr : getSpecializeAttrs()) {
    OS << "[_specialize "; Attr->print(OS); OS << "] ";
  }

  // SWIFT_ENABLE_TENSORFLOW
  for (auto *Attr : getReverseDifferentiableAttrs()) {
    OS << "[reverse_differentiable "; Attr->print(OS); OS << "] ";
  }

  // TODO: Handle clang node owners which don't have a name.
  if (hasClangNode() && getClangNodeOwner()->hasName()) {
    OS << "[clang ";
    printValueDecl(getClangNodeOwner(), OS);
    OS << "] ";
  }

  // Handle functions that are deserialized from canonical SIL. Normally, we
  // should emit SIL with the correct SIL stage, so preserving this attribute
  // won't be necessary. But consider serializing raw SIL (either textual SIL or
  // SIB) after importing canonical SIL from another module. If the imported
  // functions are reserialized (e.g. shared linkage), then we must preserve
  // this attribute.
  if (WasDeserializedCanonical && getModule().getStage() == SILStage::Raw)
    OS << "[canonical] ";

  printName(OS);
  OS << " : $";
  
  // Print the type by substituting our context parameter names for the dependent
  // parameters. In SIL, we may end up with multiple generic parameters that
  // have the same name from different contexts, for instance, a generic
  // protocol requirement with a generic method parameter <T>, which is
  // witnessed by a generic type that has a generic type parameter also named
  // <T>, so we may need to introduce disambiguating aliases.
  llvm::DenseMap<CanType, Identifier> Aliases;
  llvm::DenseSet<Identifier> UsedNames;
  
  auto sig = getLoweredFunctionType()->getGenericSignature();
  auto *env = getGenericEnvironment();
  if (sig && env) {
    llvm::SmallString<16> disambiguatedNameBuf;
    unsigned disambiguatedNameCounter = 1;
    for (auto *paramTy : sig->getGenericParams()) {
      auto sugaredTy = env->getSugaredType(paramTy);
      Identifier name = sugaredTy->getName();
      while (!UsedNames.insert(name).second) {
        disambiguatedNameBuf.clear();
        {
          llvm::raw_svector_ostream names(disambiguatedNameBuf);
          names << sugaredTy->getName() << disambiguatedNameCounter++;
        }
        name = getASTContext().getIdentifier(disambiguatedNameBuf);
      }
      if (name != sugaredTy->getName()) {
        Aliases[paramTy->getCanonicalType()] = name;

        // Also for the archetype
        auto archetypeTy = env->mapTypeIntoContext(paramTy)
            ->getAs<ArchetypeType>();
        if (archetypeTy)
          Aliases[archetypeTy->getCanonicalType()] = name;
      }
    }
  }

  {
    PrintOptions withGenericEnvironment = PrintOptions::printSIL();
    withGenericEnvironment.GenericEnv = env;
    withGenericEnvironment.AlternativeTypeNames =
      Aliases.empty() ? nullptr : &Aliases;
    LoweredType->print(OS, withGenericEnvironment);
  }
  
  if (!isExternalDeclaration()) {
    if (auto eCount = getEntryCount()) {
      OS << " !function_entry_count(" << eCount.getValue() << ")";
    }
    OS << " {\n";

    SILPrinter(PrintCtx, (Aliases.empty() ? nullptr : &Aliases))
        .print(this);
    OS << "} // end sil function '" << getName() << '\'';
  }

  OS << "\n\n";
}
      
/// Pretty-print the SILFunction's name using SIL syntax,
/// '@function_mangled_name'.
void SILFunction::printName(raw_ostream &OS) const {
  OS << "@" << Name;  
}

/// Pretty-print a global variable to the designated stream.
void SILGlobalVariable::print(llvm::raw_ostream &OS, bool Verbose) const {
  OS << "// " << demangleSymbol(getName()) << '\n';
  
  OS << "sil_global ";
  printLinkage(OS, getLinkage(), isDefinition());

  if (isSerialized())
    OS << "[serialized] ";
  
  if (isLet())
    OS << "[let] ";

  printName(OS);
  OS << " : " << LoweredType;

  if (!StaticInitializerBlock.empty()) {
    OS << " = {\n";
    {
      SILPrintContext Ctx(OS);
      SILPrinter Printer(Ctx);
      for (const SILInstruction &I : StaticInitializerBlock) {
        Printer.print(&I);
      }
    }
    OS << "}\n";
  }

  OS << "\n\n";
}

void SILGlobalVariable::dump(bool Verbose) const {
  print(llvm::errs(), Verbose);
}
void SILGlobalVariable::dump() const {
   dump(false);
}

void SILGlobalVariable::printName(raw_ostream &OS) const {
  OS << "@" << Name;
}
      
/// Pretty-print the SILModule to errs.
void SILModule::dump(bool Verbose) const {
  SILPrintContext Ctx(llvm::errs(), Verbose);
  print(Ctx);
}

void SILModule::dump(const char *FileName, bool Verbose,
                     bool PrintASTDecls) const {
  std::error_code EC;
  llvm::raw_fd_ostream os(FileName, EC, llvm::sys::fs::OpenFlags::F_None);
  SILPrintContext Ctx(os, Verbose);
  print(Ctx, getSwiftModule(), PrintASTDecls);
}

static void printSILGlobals(SILPrintContext &Ctx,
                            const SILModule::GlobalListType &Globals) {
  if (!Ctx.sortSIL()) {
    for (const SILGlobalVariable &g : Globals)
      g.print(Ctx.OS(), Ctx.printVerbose());
    return;
  }

  std::vector<const SILGlobalVariable *> globals;
  globals.reserve(Globals.size());
  for (const SILGlobalVariable &g : Globals)
    globals.push_back(&g);
  std::sort(globals.begin(), globals.end(),
    [] (const SILGlobalVariable *g1, const SILGlobalVariable *g2) -> bool {
      return g1->getName().compare(g2->getName()) == -1;
    }
  );
  for (const SILGlobalVariable *g : globals)
    g->print(Ctx.OS(), Ctx.printVerbose());
}

static void printSILFunctions(SILPrintContext &Ctx,
                              const SILModule::FunctionListType &Functions) {
  if (!Ctx.sortSIL()) {
    for (const SILFunction &f : Functions)
      f.print(Ctx);
    return;
  }

  std::vector<const SILFunction *> functions;
  functions.reserve(Functions.size());
  for (const SILFunction &f : Functions)
    functions.push_back(&f);
  std::sort(functions.begin(), functions.end(),
    [] (const SILFunction *f1, const SILFunction *f2) -> bool {
      return f1->getName().compare(f2->getName()) == -1;
    }
  );
  for (const SILFunction *f : functions)
    f->print(Ctx);
}

static void printSILVTables(SILPrintContext &Ctx,
                            const SILModule::VTableListType &VTables) {
  if (!Ctx.sortSIL()) {
    for (const SILVTable &vt : VTables)
      vt.print(Ctx.OS(), Ctx.printVerbose());
    return;
  }

  std::vector<const SILVTable *> vtables;
  vtables.reserve(VTables.size());
  for (const SILVTable &vt : VTables)
    vtables.push_back(&vt);
  std::sort(vtables.begin(), vtables.end(),
    [] (const SILVTable *v1, const SILVTable *v2) -> bool {
      StringRef Name1 = v1->getClass()->getName().str();
      StringRef Name2 = v2->getClass()->getName().str();
      return Name1.compare(Name2) == -1;
    }
  );
  for (const SILVTable *vt : vtables)
    vt->print(Ctx.OS(), Ctx.printVerbose());
}

static void
printSILWitnessTables(SILPrintContext &Ctx,
                      const SILModule::WitnessTableListType &WTables) {
  if (!Ctx.sortSIL()) {
    for (const SILWitnessTable &wt : WTables)
      wt.print(Ctx.OS(), Ctx.printVerbose());
    return;
  }

  std::vector<const SILWitnessTable *> witnesstables;
  witnesstables.reserve(WTables.size());
  for (const SILWitnessTable &wt : WTables)
    witnesstables.push_back(&wt);
  std::sort(witnesstables.begin(), witnesstables.end(),
    [] (const SILWitnessTable *w1, const SILWitnessTable *w2) -> bool {
      return w1->getName().compare(w2->getName()) == -1;
    }
  );
  for (const SILWitnessTable *wt : witnesstables)
    wt->print(Ctx.OS(), Ctx.printVerbose());
}

static void
printSILDefaultWitnessTables(SILPrintContext &Ctx,
                        const SILModule::DefaultWitnessTableListType &WTables) {
  if (!Ctx.sortSIL()) {
    for (const SILDefaultWitnessTable &wt : WTables)
      wt.print(Ctx.OS(), Ctx.printVerbose());
    return;
  }

  std::vector<const SILDefaultWitnessTable *> witnesstables;
  witnesstables.reserve(WTables.size());
  for (const SILDefaultWitnessTable &wt : WTables)
    witnesstables.push_back(&wt);
  std::sort(witnesstables.begin(), witnesstables.end(),
    [] (const SILDefaultWitnessTable *w1,
        const SILDefaultWitnessTable *w2) -> bool {
      return w1->getProtocol()->getName()
          .compare(w2->getProtocol()->getName()) == -1;
    }
  );
  for (const SILDefaultWitnessTable *wt : witnesstables)
    wt->print(Ctx.OS(), Ctx.printVerbose());
}

static void
printSILCoverageMaps(SILPrintContext &Ctx,
                     const SILModule::CoverageMapCollectionType &CoverageMaps) {
  if (!Ctx.sortSIL()) {
    for (const auto &M : CoverageMaps)
      M.second->print(Ctx);
    return;
  }

  std::vector<const SILCoverageMap *> Maps;
  Maps.reserve(CoverageMaps.size());
  for (const auto &M : CoverageMaps)
    Maps.push_back(M.second);
  std::sort(Maps.begin(), Maps.end(),
            [](const SILCoverageMap *LHS, const SILCoverageMap *RHS) -> bool {
              return LHS->getName().compare(RHS->getName()) == -1;
            });
  for (const SILCoverageMap *M : Maps)
    M->print(Ctx);
}

void SILProperty::print(SILPrintContext &Ctx) const {
  PrintOptions Options = PrintOptions::printSIL();
  
  auto &OS = Ctx.OS();
  OS << "sil_property ";
  if (isSerialized())
    OS << "[serialized] ";
  
  OS << '#';
  printValueDecl(getDecl(), OS);
  if (auto sig = getDecl()->getInnermostDeclContext()
                          ->getGenericSignatureOfContext()) {
    sig->getCanonicalSignature()->print(OS, Options);
  }
  OS << " (";
  if (auto component = getComponent())
    SILPrinter(Ctx).printKeyPathPatternComponent(*component);
  OS << ")\n";
}

void SILProperty::dump() const {
  SILPrintContext context(llvm::errs());
  print(context);
}

static void printSILProperties(SILPrintContext &Ctx,
                               const SILModule::PropertyListType &Properties) {
  for (const SILProperty &P : Properties) {
    P.print(Ctx);
  }
}

/// Pretty-print the SILModule to the designated stream.
void SILModule::print(SILPrintContext &PrintCtx, ModuleDecl *M,
                      bool PrintASTDecls) const {
  llvm::raw_ostream &OS = PrintCtx.OS();
  OS << "sil_stage ";
  switch (Stage) {
  case SILStage::Raw:
    OS << "raw";
    break;
  case SILStage::Canonical:
    OS << "canonical";
    break;
  case SILStage::Lowered:
    OS << "lowered";
    break;
  }
  
  OS << "\n\nimport " << BUILTIN_NAME
     << "\nimport " << STDLIB_NAME
     << "\nimport " << SWIFT_SHIMS_NAME << "\n\n";

  // Print the declarations and types from the associated context (origin module or
  // current file).
  if (M && PrintASTDecls) {
    PrintOptions Options = PrintOptions::printSIL();
    Options.TypeDefinitions = true;
    Options.VarInitializers = true;
    // FIXME: ExplodePatternBindingDecls is incompatible with VarInitializers!
    Options.ExplodePatternBindingDecls = true;
    Options.SkipImplicit = false;
    Options.PrintGetSetOnRWProperties = true;
    Options.PrintInSILBody = false;
    Options.PrintDefaultParameterPlaceholder = false;
    bool WholeModuleMode = (M == AssociatedDeclContext);

    SmallVector<Decl *, 32> topLevelDecls;
    M->getTopLevelDecls(topLevelDecls);
    for (const Decl *D : topLevelDecls) {
      if (!WholeModuleMode && !(D->getDeclContext() == AssociatedDeclContext))
          continue;
      // SWIFT_ENABLE_TENSORFLOW
      if ((isa<ValueDecl>(D) || isa<OperatorDecl>(D) ||
           isa<ExtensionDecl>(D) || isa<ImportDecl>(D)) &&
          !D->isImplicit()) {
        if (isa<AccessorDecl>(D))
          continue;

        // skip to visit ASTPrinter to avoid sil-opt prints duplicated import declarations
        if (auto importDecl = dyn_cast<ImportDecl>(D)) {
          StringRef importName = importDecl->getModule()->getName().str();
          if (importName == BUILTIN_NAME ||
              importName == STDLIB_NAME ||
              importName == SWIFT_SHIMS_NAME)
            continue;
        }
        D->print(OS, Options);
        OS << "\n\n";
      }
    }
  }

  printSILGlobals(PrintCtx, getSILGlobalList());
  printSILFunctions(PrintCtx, getFunctionList());
  printSILVTables(PrintCtx, getVTableList());
  printSILWitnessTables(PrintCtx, getWitnessTableList());
  printSILDefaultWitnessTables(PrintCtx, getDefaultWitnessTableList());
  printSILCoverageMaps(PrintCtx, getCoverageMaps());
  printSILProperties(PrintCtx, getPropertyList());
  
  OS << "\n\n";
}

void SILNode::dumpInContext() const {
  printInContext(llvm::errs());
}
void SILNode::printInContext(llvm::raw_ostream &OS) const {
  SILPrintContext Ctx(OS);
  SILPrinter(Ctx).printInContext(this);
}

void SILInstruction::dumpInContext() const {
  printInContext(llvm::errs());
}
void SILInstruction::printInContext(llvm::raw_ostream &OS) const {
  SILPrintContext Ctx(OS);
  SILPrinter(Ctx).printInContext(this);
}

void SILVTable::print(llvm::raw_ostream &OS, bool Verbose) const {
  OS << "sil_vtable ";
  if (isSerialized())
    OS << "[serialized] ";
  OS << getClass()->getName() << " {\n";

  PrintOptions QualifiedSILTypeOptions = PrintOptions::printQualifiedSILType();
  for (auto &entry : getEntries()) {
    OS << "  ";
    entry.Method.print(OS);
    OS << ": ";

    bool HasSingleImplementation = false;
    switch (entry.Method.kind) {
    default:
      break;
    case SILDeclRef::Kind::IVarDestroyer:
    case SILDeclRef::Kind::Destroyer:
    case SILDeclRef::Kind::Deallocator:
      HasSingleImplementation = true;
    }
    // No need to emit the signature for methods that may have only
    // single implementation, e.g. for destructors.
    if (!HasSingleImplementation) {
      QualifiedSILTypeOptions.CurrentModule =
          entry.Method.getDecl()->getDeclContext()->getParentModule();
      entry.Method.getDecl()->getInterfaceType().print(OS,
                                                       QualifiedSILTypeOptions);
      OS << " : ";
    }
    if (entry.Linkage !=
        stripExternalFromLinkage(entry.Implementation->getLinkage())) {
      OS << getLinkageString(entry.Linkage);
    }
    OS << '@' << entry.Implementation->getName();
    switch (entry.TheKind) {
    case SILVTable::Entry::Kind::Normal:
      break;
    case SILVTable::Entry::Kind::Inherited:
      OS << " [inherited]";
      break;
    case SILVTable::Entry::Kind::Override:
      OS << " [override]";
      break;
    }
    OS << "\t// " << demangleSymbol(entry.Implementation->getName());
    OS << "\n";
  }
  OS << "}\n\n";
}

void SILVTable::dump() const {
  print(llvm::errs());
}

/// Returns true if anything was printed.
static bool printAssociatedTypePath(llvm::raw_ostream &OS, CanType path) {
  if (auto memberType = dyn_cast<DependentMemberType>(path)) {
    if (printAssociatedTypePath(OS, memberType.getBase()))
      OS << '.';
    OS << memberType->getName().str();
    return true;
  } else {
    assert(isa<GenericTypeParamType>(path));
    return false;
  }
}

void SILWitnessTable::print(llvm::raw_ostream &OS, bool Verbose) const {
  PrintOptions Options = PrintOptions::printSIL();
  PrintOptions QualifiedSILTypeOptions = PrintOptions::printQualifiedSILType();
  OS << "sil_witness_table ";
  printLinkage(OS, getLinkage(), /*isDefinition*/ isDefinition());
  if (isSerialized())
    OS << "[serialized] ";

  getConformance()->printName(OS, Options);
  Options.GenericEnv =
    getConformance()->getDeclContext()->getGenericEnvironmentOfContext();

  if (isDeclaration()) {
    OS << "\n\n";
    return;
  }

  OS << " {\n";
  
  for (auto &witness : getEntries()) {
    OS << "  ";
    switch (witness.getKind()) {
    case Invalid:
      llvm_unreachable("invalid witness?!");
    case Method: {
      // method #declref: @function
      auto &methodWitness = witness.getMethodWitness();
      OS << "method ";
      methodWitness.Requirement.print(OS);
      OS << ": ";
      QualifiedSILTypeOptions.CurrentModule =
          methodWitness.Requirement.getDecl()
              ->getDeclContext()
              ->getParentModule();
      methodWitness.Requirement.getDecl()->getInterfaceType().print(
          OS, QualifiedSILTypeOptions);
      OS << " : ";
      if (methodWitness.Witness) {
        methodWitness.Witness->printName(OS);
        OS << "\t// "
           << demangleSymbol(methodWitness.Witness->getName());
      } else {
        OS << "nil";
      }
      break;
    }
    case AssociatedType: {
      // associated_type AssociatedTypeName: ConformingType
      auto &assocWitness = witness.getAssociatedTypeWitness();
      OS << "associated_type ";
      OS << assocWitness.Requirement->getName() << ": ";
      assocWitness.Witness->print(OS, Options);
      break;
    }
    case AssociatedTypeProtocol: {
      // associated_type_protocol (AssociatedTypeName: Protocol): <conformance>
      auto &assocProtoWitness = witness.getAssociatedTypeProtocolWitness();
      OS << "associated_type_protocol (";
      (void) printAssociatedTypePath(OS, assocProtoWitness.Requirement);
      OS << ": " << assocProtoWitness.Protocol->getName() << "): ";
      if (assocProtoWitness.Witness.isConcrete())
        assocProtoWitness.Witness.getConcrete()->printName(OS, Options);
      else
        OS << "dependent";
      break;
    }
    case BaseProtocol: {
      // base_protocol Protocol: <conformance>
      auto &baseProtoWitness = witness.getBaseProtocolWitness();
      OS << "base_protocol "
         << baseProtoWitness.Requirement->getName() << ": ";
      baseProtoWitness.Witness->printName(OS, Options);
      break;
    }
    }
    OS << '\n';
  }

  for (auto conditionalConformance : getConditionalConformances()) {
    // conditional_conformance (TypeName: Protocol):
    // <conformance>
    OS << "  conditional_conformance (";
    conditionalConformance.Requirement.print(OS, Options);
    OS << ": " << conditionalConformance.Conformance.getRequirement()->getName()
       << "): ";
    if (conditionalConformance.Conformance.isConcrete())
      conditionalConformance.Conformance.getConcrete()->printName(OS, Options);
    else
      OS << "dependent";

    OS << '\n';
  }

  OS << "}\n\n";
}

void SILWitnessTable::dump() const {
  print(llvm::errs());
}

void SILDefaultWitnessTable::print(llvm::raw_ostream &OS, bool Verbose) const {
  // sil_default_witness_table [<Linkage>] <Protocol> <MinSize>
  PrintOptions QualifiedSILTypeOptions = PrintOptions::printQualifiedSILType();
  OS << "sil_default_witness_table ";
  printLinkage(OS, getLinkage(), ForDefinition);
  OS << getProtocol()->getName() << " {\n";
  
  for (auto &witness : getEntries()) {
    if (!witness.isValid()) {
      OS << "  no_default\n";
      continue;
    }

    // method #declref: @function
    OS << "  method ";
    witness.getRequirement().print(OS);
    OS << ": ";
    QualifiedSILTypeOptions.CurrentModule =
        witness.getRequirement().getDecl()->getDeclContext()->getParentModule();
    witness.getRequirement().getDecl()->getInterfaceType().print(
        OS, QualifiedSILTypeOptions);
    OS << " : ";
    witness.getWitness()->printName(OS);
    OS << "\t// "
       << Demangle::demangleSymbolAsString(witness.getWitness()->getName());
    OS << '\n';
  }
  
  OS << "}\n\n";
}

void SILDefaultWitnessTable::dump() const {
  print(llvm::errs());
}

void SILCoverageMap::print(SILPrintContext &PrintCtx) const {
  llvm::raw_ostream &OS = PrintCtx.OS();
  OS << "sil_coverage_map " << QuotedString(getFile()) << " "
     << QuotedString(getName()) << " " << QuotedString(getPGOFuncName()) << " "
     << getHash() << " {\t// " << demangleSymbol(getName()) << "\n";
  if (PrintCtx.sortSIL())
    std::sort(MappedRegions.begin(), MappedRegions.end(),
              [](const MappedRegion &LHS, const MappedRegion &RHS) {
      return std::tie(LHS.StartLine, LHS.StartCol, LHS.EndLine, LHS.EndCol) <
             std::tie(RHS.StartLine, RHS.StartCol, RHS.EndLine, RHS.EndCol);
    });
  for (auto &MR : getMappedRegions()) {
    OS << "  " << MR.StartLine << ":" << MR.StartCol << " -> " << MR.EndLine
       << ":" << MR.EndCol << " : ";
    printCounter(OS, MR.Counter);
    OS << "\n";
  }
  OS << "}\n\n";
}

void SILCoverageMap::dump() const {
  print(llvm::errs());
}

#ifndef NDEBUG
void SILDebugScope::dump(SourceManager &SM, llvm::raw_ostream &OS,
                         unsigned Indent) const {
  OS << "{\n";
  OS.indent(Indent);
  if (Loc.isASTNode())
    Loc.getSourceLoc().print(OS, SM);
  OS << "\n";
  OS.indent(Indent + 2);
  OS << " parent: ";
  if (auto *P = Parent.dyn_cast<const SILDebugScope *>()) {
    P->dump(SM, OS, Indent + 2);
    OS.indent(Indent + 2);
  }
  else if (auto *F = Parent.dyn_cast<SILFunction *>())
    OS << "@" << F->getName();
  else
    OS << "nullptr";

  OS << "\n";
  OS.indent(Indent + 2);
  if (auto *CS = InlinedCallSite) {
    OS << "inlinedCallSite: ";
    CS->dump(SM, OS, Indent + 2);
    OS.indent(Indent + 2);
  }
  OS << "}\n";
}
#endif

void SILSpecializeAttr::print(llvm::raw_ostream &OS) const {
  SILPrintContext Ctx(OS);
  // Print other types as their Swift representation.
  PrintOptions SubPrinter = PrintOptions::printSIL();
  auto exported = isExported() ? "true" : "false";
  auto kind = isPartialSpecialization() ? "partial" : "full";

  OS << "exported: " << exported << ", ";
  OS << "kind: " << kind << ", ";

  if (!getRequirements().empty()) {
    OS << "where ";
    SILFunction *F = getFunction();
    assert(F);
    auto GenericEnv = F->getGenericEnvironment();
    interleave(getRequirements(),
               [&](Requirement req) {
                 if (!GenericEnv) {
                   req.print(OS, SubPrinter);
                   return;
                 }
                 // Use GenericEnvironment to produce user-friendly
                 // names instead of something like t_0_0.
                 auto FirstTy = GenericEnv->getSugaredType(req.getFirstType());
                 if (req.getKind() != RequirementKind::Layout) {
                   auto SecondTy =
                       GenericEnv->getSugaredType(req.getSecondType());
                   Requirement ReqWithDecls(req.getKind(), FirstTy, SecondTy);
                   ReqWithDecls.print(OS, SubPrinter);
                 } else {
                   Requirement ReqWithDecls(req.getKind(), FirstTy,
                                            req.getLayoutConstraint());
                   ReqWithDecls.print(OS, SubPrinter);
                 }
               },
               [&] { OS << ", "; });
  }
}

/// SWIFT_ENABLE_TENSORFLOW
void SILReverseDifferentiableAttr::print(llvm::raw_ostream &OS) const {
  auto &indices = getIndices();
  OS << "source " << indices.source << " wrt ";
  interleave(indices.parameters.set_bits(),
             [&](unsigned index) { OS << index; },
             [&] { OS << ", "; });
  if (!PrimalName.empty()) OS << " primal @" << PrimalName;
  if (!AdjointName.empty()) OS << " adjoint @" << AdjointName;
}

//===----------------------------------------------------------------------===//
// SILPrintContext members
//===----------------------------------------------------------------------===//

SILPrintContext::SILPrintContext(llvm::raw_ostream &OS, bool Verbose,
                bool SortedSIL) :
  OutStream(OS), Verbose(Verbose), SortedSIL(SortedSIL),
  DebugInfo(SILPrintDebugInfo) { }

SILPrintContext::SILPrintContext(llvm::raw_ostream &OS, bool Verbose,
                                 bool SortedSIL, bool DebugInfo) :
  OutStream(OS), Verbose(Verbose), SortedSIL(SortedSIL),
  DebugInfo(DebugInfo) { }

void SILPrintContext::setContext(const void *FunctionOrBlock) {
  if (FunctionOrBlock != ContextFunctionOrBlock) {
    BlocksToIDMap.clear();
    ValueToIDMap.clear();
    ContextFunctionOrBlock = FunctionOrBlock;
  }
}

SILPrintContext::~SILPrintContext() {
}

void SILPrintContext::printInstructionCallBack(const SILInstruction *I) {
}

void SILPrintContext::initBlockIDs(ArrayRef<const SILBasicBlock *> Blocks) {
  if (Blocks.empty())
    return;

  setContext(Blocks[0]->getParent());

  // Initialize IDs so our IDs are in RPOT as well. This is a hack.
  for (unsigned Index : indices(Blocks))
    BlocksToIDMap[Blocks[Index]] = Index;
}

ID SILPrintContext::getID(const SILBasicBlock *Block) {
  setContext(Block->getParent());

  // Lazily initialize the Blocks-to-IDs mapping.
  // If we are asked to emit sorted SIL, print out our BBs in RPOT order.
  if (BlocksToIDMap.empty()) {
    if (sortSIL()) {
      std::vector<SILBasicBlock *> RPOT;
      auto *UnsafeF = const_cast<SILFunction *>(Block->getParent());
      std::copy(po_begin(UnsafeF), po_end(UnsafeF), std::back_inserter(RPOT));
      std::reverse(RPOT.begin(), RPOT.end());
      // Initialize IDs so our IDs are in RPOT as well. This is a hack.
      for (unsigned Index : indices(RPOT))
        BlocksToIDMap[RPOT[Index]] = Index;
    } else {
      unsigned idx = 0;
      for (const SILBasicBlock &B : *Block->getParent())
        BlocksToIDMap[&B] = idx++;
    }
  }
  ID R = {ID::SILBasicBlock, BlocksToIDMap[Block]};
  return R;
}

ID SILPrintContext::getID(const SILNode *node) {
  if (node == nullptr)
    return {ID::Null, ~0U};

  if (isa<SILUndef>(node))
    return {ID::SILUndef, 0};
  
  SILBasicBlock *BB = node->getParentBlock();
  if (SILFunction *F = BB->getParent()) {
    setContext(F);
    // Lazily initialize the instruction -> ID mapping.
    if (ValueToIDMap.empty())
      F->numberValues(ValueToIDMap);
    ID R = {ID::SSAValue, ValueToIDMap[node]};
    return R;
  }

  setContext(BB);

  // Check if we have initialized our ValueToIDMap yet. If we have, just use
  // that.
  if (!ValueToIDMap.empty()) {
    ID R = {ID::SSAValue, ValueToIDMap[node]};
    return R;
  }

  // Otherwise, initialize the instruction -> ID mapping cache.
  unsigned idx = 0;
  for (auto &I : *BB) {
    // Give the instruction itself the next ID.
    ValueToIDMap[&I] = idx;

    // If there are no results, make sure we don't reuse that ID.
    auto results = I.getResults();
    if (results.empty()) {
      idx++;
      continue;
    }

    // Otherwise, assign all of the results an index.  Note that
    // we'll assign the same ID to both the instruction and the
    // first result.
    for (auto result : results) {
      ValueToIDMap[result] = idx++;
    }
  }

  ID R = {ID::SSAValue, ValueToIDMap[node]};
  return R;
}<|MERGE_RESOLUTION|>--- conflicted
+++ resolved
@@ -1314,10 +1314,6 @@
   }
   static StringRef getStringEncodingName(StringLiteralInst::Encoding kind) {
     switch (kind) {
-<<<<<<< HEAD
-    // SWIFT_ENABLE_TENSORFLOW
-=======
->>>>>>> b8cb40b9
     case StringLiteralInst::Encoding::Bytes: return "bytes ";
     case StringLiteralInst::Encoding::UTF8: return "utf8 ";
     case StringLiteralInst::Encoding::UTF16: return "utf16 ";
@@ -1329,10 +1325,6 @@
   void visitStringLiteralInst(StringLiteralInst *SLI) {
     *this << getStringEncodingName(SLI->getEncoding());
 
-<<<<<<< HEAD
-    // SWIFT_ENABLE_TENSORFLOW
-=======
->>>>>>> b8cb40b9
     if (SLI->getEncoding() != StringLiteralInst::Encoding::Bytes) {
       // FIXME: this isn't correct: this doesn't properly handle translating
       // UTF16 into UTF8, and the SIL parser always parses as UTF8.
